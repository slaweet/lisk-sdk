/*
 * Copyright © 2018 Lisk Foundation
 *
 * See the LICENSE file at the top-level directory of this distribution
 * for licensing information.
 *
 * Unless otherwise agreed in a custom licensing agreement with the Lisk Foundation,
 * no part of this software, including this file, may be copied, modified,
 * propagated, or distributed except according to the terms contained in the
 * LICENSE file.
 *
 * Removal or modification of this copyright notice is prohibited.
 */
'use strict';

var debug = require('debug')('swagger:lisk:cache');
var modules = require('../../helpers/swagger_module_registry');

<<<<<<< HEAD
/**
 * Description.
 *
 * @func create_caches
 * @memberof api/fittings
 * @requires debug
 * @requires helpers/swagger_module_registry.getCache
 * @requires helpers/swagger_module_registry.getLogger
 * @param {Object} fittingDef - Description of the param
 * @param {Object} bagpipes - Description of the param
 * @returns {function} {@link api/fittings.lisk_cache}
 * @todo: Add description of the function and its parameters
 */
module.exports = function create (fittingDef, bagpipes) {

=======
module.exports = function create(fittingDef) {
>>>>>>> 05875943
	var cache = modules.getCache();
	var logger = modules.getLogger();
	var mode = fittingDef.mode;
	var cacheSpecKey = fittingDef.swagger_cache_key;

	debug('create', mode);

<<<<<<< HEAD
	/**
	 * Description of the function.
	 *
	 * @func lisk_cache
	 * @memberof api/fittings
	 * @param {Object} context - Description of the param
	 * @param {function} next - Description of the param
	 * @todo: Add description of the function and its parameters
	 * @todo: Add @returns-tag
	 */
	return function lisk_cache (context, next) {

=======
	return function lisk_cache(context, next) {
>>>>>>> 05875943
		debug('exec', mode);

		// If not a swagger operation don't serve from pipeline
		if (!context.request.swagger.operation) {
			return new Error('Invalid swagger operation, unable to process cache for response');
		}

		// Check if cache is enabled for the endpoint in swagger.yml
		if (!!context.request.swagger.operation[cacheSpecKey] === false) {
			debug(`Cache not enabled for endpoint: ${context.request.swagger.operation.pathToDefinition.join('.')}`);
			return next(null, context.input);
		}

		// If cache server not ready move forward without any processing
		if (!cache.isReady()) {
			debug('Cache module not ready');
			return next(null, context.input);
		}

		var cacheKey = context.request.originalUrl;

		// If cache fitting is called before response processing
		if (mode === 'pre_response') {
			cache.getJsonForKey(cacheKey, (err, cachedValue) => {
				if (!err && cachedValue) {
					logger.debug('Cache - Sending cached response for url:', context.request.url);
					context.response.json(cachedValue);
				} else {
					return next(null, context.input);
				}
			});
		}

		// If cache fitting is called after response processing
		if (mode === 'post_response') {
			if (context.statusCode === 200 || context.response.statusCode === 200) {
				logger.debug('Cache - Setting response cache for url:', context.request.url);
				cache.setJsonForKey(cacheKey, context.input, () => next(null, context.input));
			} else {
				return next(null, context.input);
			}
		}
	};
};<|MERGE_RESOLUTION|>--- conflicted
+++ resolved
@@ -16,7 +16,6 @@
 var debug = require('debug')('swagger:lisk:cache');
 var modules = require('../../helpers/swagger_module_registry');
 
-<<<<<<< HEAD
 /**
  * Description.
  *
@@ -30,11 +29,7 @@
  * @returns {function} {@link api/fittings.lisk_cache}
  * @todo: Add description of the function and its parameters
  */
-module.exports = function create (fittingDef, bagpipes) {
-
-=======
 module.exports = function create(fittingDef) {
->>>>>>> 05875943
 	var cache = modules.getCache();
 	var logger = modules.getLogger();
 	var mode = fittingDef.mode;
@@ -42,7 +37,6 @@
 
 	debug('create', mode);
 
-<<<<<<< HEAD
 	/**
 	 * Description of the function.
 	 *
@@ -53,11 +47,7 @@
 	 * @todo: Add description of the function and its parameters
 	 * @todo: Add @returns-tag
 	 */
-	return function lisk_cache (context, next) {
-
-=======
 	return function lisk_cache(context, next) {
->>>>>>> 05875943
 		debug('exec', mode);
 
 		// If not a swagger operation don't serve from pipeline
