/*
 * Copyright © 2018 Lisk Foundation
 *
 * See the LICENSE file at the top-level directory of this distribution
 * for licensing information.
 *
 * Unless otherwise agreed in a custom licensing agreement with the Lisk Foundation,
 * no part of this software, including this file, may be copied, modified,
 * propagated, or distributed except according to the terms contained in the
 * LICENSE file.
 *
 * Removal or modification of this copyright notice is prohibited.
 *
 */
import { encode as encodeVarInt } from 'varuint-bitcoin';
<<<<<<< HEAD
import { SIGNED_MESSAGE_PREFIX } from '@liskhq/lisk-constants';
=======
import { SIGNED_MESSAGE_PREFIX } from 'lisk-constants';
import { bufferToHex, hexToBuffer } from './buffer';
>>>>>>> 98fee2d7
import hash from './hash';
import { getPrivateAndPublicKeyBytesFromPassphrase } from './keys';
import {
	NACL_SIGN_PUBLICKEY_LENGTH,
	NACL_SIGN_SIGNATURE_LENGTH,
	signDetached,
	verifyDetached,
} from './nacl';

const createHeader = text => `-----${text}-----`;
const signedMessageHeader = createHeader('BEGIN LISK SIGNED MESSAGE');
const messageHeader = createHeader('MESSAGE');
const publicKeyHeader = createHeader('PUBLIC KEY');
const secondPublicKeyHeader = createHeader('SECOND PUBLIC KEY');
const signatureHeader = createHeader('SIGNATURE');
const secondSignatureHeader = createHeader('SECOND SIGNATURE');
const signatureFooter = createHeader('END LISK SIGNED MESSAGE');

const SIGNED_MESSAGE_PREFIX_BYTES = Buffer.from(SIGNED_MESSAGE_PREFIX, 'utf8');
const SIGNED_MESSAGE_PREFIX_LENGTH = encodeVarInt(SIGNED_MESSAGE_PREFIX.length);

export const digestMessage = message => {
	const msgBytes = Buffer.from(message, 'utf8');
	const msgLenBytes = encodeVarInt(message.length);
	const dataBytes = Buffer.concat([
		SIGNED_MESSAGE_PREFIX_LENGTH,
		SIGNED_MESSAGE_PREFIX_BYTES,
		msgLenBytes,
		msgBytes,
	]);
	return hash(hash(dataBytes));
};

export const signMessageWithPassphrase = (message, passphrase) => {
	const msgBytes = digestMessage(message);
	const {
		privateKeyBytes,
		publicKeyBytes,
	} = getPrivateAndPublicKeyBytesFromPassphrase(passphrase);
	const signature = signDetached(msgBytes, privateKeyBytes);
	return {
		message,
		publicKey: bufferToHex(publicKeyBytes),
		signature: bufferToHex(signature),
	};
};

export const verifyMessageWithPublicKey = ({
	message,
	signature,
	publicKey,
}) => {
	const msgBytes = digestMessage(message);
	const signatureBytes = hexToBuffer(signature);
	const publicKeyBytes = hexToBuffer(publicKey);

	if (publicKeyBytes.length !== NACL_SIGN_PUBLICKEY_LENGTH) {
		throw new Error(
			`Invalid publicKey, expected ${NACL_SIGN_PUBLICKEY_LENGTH}-byte publicKey`,
		);
	}

	if (signatureBytes.length !== NACL_SIGN_SIGNATURE_LENGTH) {
		throw new Error(
			`Invalid signature length, expected ${NACL_SIGN_SIGNATURE_LENGTH}-byte signature`,
		);
	}

	return verifyDetached(msgBytes, signatureBytes, publicKeyBytes);
};

export const signMessageWithTwoPassphrases = (
	message,
	passphrase,
	secondPassphrase,
) => {
	const msgBytes = digestMessage(message);
	const keypairBytes = getPrivateAndPublicKeyBytesFromPassphrase(passphrase);
	const secondKeypairBytes = getPrivateAndPublicKeyBytesFromPassphrase(
		secondPassphrase,
	);

	const signature = signDetached(msgBytes, keypairBytes.privateKeyBytes);
	const secondSignature = signDetached(
		msgBytes,
		secondKeypairBytes.privateKeyBytes,
	);

	return {
		message,
		publicKey: bufferToHex(keypairBytes.publicKeyBytes),
		secondPublicKey: bufferToHex(secondKeypairBytes.publicKeyBytes),
		signature: bufferToHex(signature),
		secondSignature: bufferToHex(secondSignature),
	};
};

export const verifyMessageWithTwoPublicKeys = ({
	message,
	signature,
	secondSignature,
	publicKey,
	secondPublicKey,
}) => {
	const messageBytes = digestMessage(message);
	const signatureBytes = hexToBuffer(signature);
	const secondSignatureBytes = hexToBuffer(secondSignature);
	const publicKeyBytes = hexToBuffer(publicKey);
	const secondPublicKeyBytes = hexToBuffer(secondPublicKey);

	if (signatureBytes.length !== NACL_SIGN_SIGNATURE_LENGTH) {
		throw new Error(
			`Invalid first signature length, expected ${NACL_SIGN_SIGNATURE_LENGTH}-byte signature`,
		);
	}

	if (secondSignatureBytes.length !== NACL_SIGN_SIGNATURE_LENGTH) {
		throw new Error(
			`Invalid second signature length, expected ${NACL_SIGN_SIGNATURE_LENGTH}-byte signature`,
		);
	}

	if (publicKeyBytes.length !== NACL_SIGN_PUBLICKEY_LENGTH) {
		throw new Error(
			`Invalid first publicKey, expected ${NACL_SIGN_PUBLICKEY_LENGTH}-byte publicKey`,
		);
	}

	if (secondPublicKeyBytes.length !== NACL_SIGN_PUBLICKEY_LENGTH) {
		throw new Error(
			`Invalid second publicKey, expected ${NACL_SIGN_PUBLICKEY_LENGTH}-byte publicKey`,
		);
	}

	const verifyFirstSignature = () =>
		verifyDetached(messageBytes, signatureBytes, publicKeyBytes);
	const verifySecondSignature = () =>
		verifyDetached(messageBytes, secondSignatureBytes, secondPublicKeyBytes);

	return verifyFirstSignature() && verifySecondSignature();
};

export const printSignedMessage = ({
	message,
	signature,
	publicKey,
	secondSignature,
	secondPublicKey,
}) =>
	[
		signedMessageHeader,
		messageHeader,
		message,
		publicKeyHeader,
		publicKey,
		secondPublicKey ? secondPublicKeyHeader : null,
		secondPublicKey,
		signatureHeader,
		signature,
		secondSignature ? secondSignatureHeader : null,
		secondSignature,
		signatureFooter,
	]
		.filter(Boolean)
		.join('\n');

export const signAndPrintMessage = (message, passphrase, secondPassphrase) => {
	const signedMessage = secondPassphrase
		? signMessageWithTwoPassphrases(message, passphrase, secondPassphrase)
		: signMessageWithPassphrase(message, passphrase);

	return printSignedMessage(signedMessage);
};

export const signDataWithPrivateKey = (data, privateKey) => {
	const signature = signDetached(data, privateKey);
	return bufferToHex(signature);
};

export const signDataWithPassphrase = (data, passphrase) => {
	const { privateKeyBytes } = getPrivateAndPublicKeyBytesFromPassphrase(
		passphrase,
	);
	return signDataWithPrivateKey(data, privateKeyBytes);
};

export const signData = signDataWithPassphrase;

export const verifyData = (data, signature, publicKey) =>
	verifyDetached(data, hexToBuffer(signature), hexToBuffer(publicKey));<|MERGE_RESOLUTION|>--- conflicted
+++ resolved
@@ -13,12 +13,8 @@
  *
  */
 import { encode as encodeVarInt } from 'varuint-bitcoin';
-<<<<<<< HEAD
 import { SIGNED_MESSAGE_PREFIX } from '@liskhq/lisk-constants';
-=======
-import { SIGNED_MESSAGE_PREFIX } from 'lisk-constants';
 import { bufferToHex, hexToBuffer } from './buffer';
->>>>>>> 98fee2d7
 import hash from './hash';
 import { getPrivateAndPublicKeyBytesFromPassphrase } from './keys';
 import {
