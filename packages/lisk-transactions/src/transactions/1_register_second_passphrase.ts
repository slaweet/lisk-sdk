--- conflicted
+++ resolved
@@ -18,21 +18,14 @@
 import { TransactionError, TransactionMultiError } from '../errors';
 import {
 	SecondSignatureAsset,
-	Status,
 	TransactionJSON,
 } from '../transaction_types';
-<<<<<<< HEAD
-import { validator } from '../utils';
+import { getId, validator } from '../utils';
 import {
 	BaseTransaction,
-	createBaseTransaction,
 	StateStore,
 	StateStorePrepare,
 } from './base';
-=======
-import { getId, validator } from '../utils';
-import { BaseTransaction, TransactionResponse } from './base';
->>>>>>> 248b9172
 
 const TRANSACTION_SIGNATURE_TYPE = 1;
 
@@ -102,48 +95,6 @@
 		this._fee = new BigNum(SIGNATURE_FEE);
 	}
 
-<<<<<<< HEAD
-	public static create(input: SecondSignatureInput): object {
-		validateInputs(input);
-		const { passphrase, secondPassphrase } = input;
-		const { publicKey } = getKeys(secondPassphrase);
-
-		const transaction = {
-			...createBaseTransaction(input),
-			type: 1,
-			fee: SIGNATURE_FEE.toString(),
-			asset: { signature: { publicKey } },
-		};
-
-		if (!passphrase) {
-			return transaction;
-		}
-
-		const secondSignatureTransaction = new SecondSignatureTransaction(
-			transaction as TransactionJSON,
-		);
-		secondSignatureTransaction.sign(passphrase, secondPassphrase);
-
-		return secondSignatureTransaction.toJSON();
-	}
-
-	public static fromJSON(tx: TransactionJSON): SecondSignatureTransaction {
-		const transaction = new SecondSignatureTransaction(tx);
-		const { errors, status } = transaction.validate();
-
-		if (status === Status.FAIL && errors.length !== 0) {
-			throw new TransactionMultiError(
-				'Failed to validate schema.',
-				tx.id,
-				errors,
-			);
-		}
-
-		return transaction;
-	}
-
-=======
->>>>>>> 248b9172
 	protected getAssetBytes(): Buffer {
 		const {
 			signature: { publicKey },
