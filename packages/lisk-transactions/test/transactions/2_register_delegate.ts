--- conflicted
+++ resolved
@@ -67,142 +67,6 @@
 		});
 	});
 
-<<<<<<< HEAD
-	describe('#create', () => {
-		const timeWithOffset = 38350076;
-		const passphrase = 'secret';
-		const secondPassphrase = 'second secret';
-		const username = 'mitsujutsu';
-		let result: object;
-
-		beforeEach(async () => {
-			sandbox.stub(utils, 'getTimeWithOffset').returns(timeWithOffset);
-		});
-
-		describe('when the transaction is created with one passphrase and the username', () => {
-			beforeEach(async () => {
-				result = DelegateTransaction.create({ passphrase, username });
-			});
-
-			it('should create delegate transaction ', async () => {
-				expect(result).to.have.property('id');
-				expect(result).to.have.property('type', 2);
-				expect(result).to.have.property('amount', '0');
-				expect(result).to.have.property('fee', DELEGATE_FEE.toString());
-				expect(result).to.have.property('senderId');
-				expect(result).to.have.property('senderPublicKey');
-				expect(result).to.have.property('recipientId', '');
-				expect(result).to.have.property('timestamp', timeWithOffset);
-				expect(result).to.have.property('signature').and.not.to.be.empty;
-				expect((result as any).asset.delegate.username).to.eql(username);
-			});
-
-			it('should use time.getTimeWithOffset to calculate the timestamp', async () => {
-				expect(utils.getTimeWithOffset).to.be.calledWithExactly(undefined);
-			});
-
-			it('should use time.getTimeWithOffset with an offset of -10 seconds to calculate the timestamp', async () => {
-				const offset = -10;
-				DelegateTransaction.create({
-					passphrase,
-					username,
-					timeOffset: offset,
-				});
-				expect(utils.getTimeWithOffset).to.be.calledWithExactly(offset);
-			});
-		});
-
-		describe('when the transaction is created with first and second passphrase', () => {
-			beforeEach(async () => {
-				result = DelegateTransaction.create({
-					passphrase,
-					secondPassphrase,
-					username,
-				});
-			});
-
-			it('should create delegate transaction ', async () => {
-				expect(result).to.have.property('id');
-				expect(result).to.have.property('type', 2);
-				expect(result).to.have.property('amount', '0');
-				expect(result).to.have.property('fee', DELEGATE_FEE.toString());
-				expect(result).to.have.property('senderId');
-				expect(result).to.have.property('senderPublicKey');
-				expect(result).to.have.property('recipientId', '');
-				expect(result).to.have.property('timestamp', timeWithOffset);
-				expect(result).to.have.property('signature').and.not.to.be.empty;
-				expect(result).to.have.property('signSignature').and.not.to.be.empty;
-				expect((result as any).asset.delegate.username).to.eql(username);
-			});
-		});
-
-		describe('when the transaction is created with the invalid username', () => {
-			it('should throw an error when invalid username', async () => {
-				const invalidUsername = 123;
-				expect(
-					DelegateTransaction.create.bind(undefined, {
-						passphrase,
-						secondPassphrase,
-						username: (invalidUsername as unknown) as string,
-					}),
-				).to.throw();
-			});
-		});
-
-		describe('when the transaction is created without passphrase', () => {
-			beforeEach(async () => {
-				result = DelegateTransaction.create({
-					username,
-				} as CreateDelegateRegistrationInput);
-			});
-
-			it('should create delegate transaction ', async () => {
-				expect(result).to.have.property('type', 2);
-				expect(result).to.have.property('amount', '0');
-				expect(result).to.have.property('fee', DELEGATE_FEE.toString());
-				expect(result).to.have.property('timestamp', timeWithOffset);
-				expect((result as any).senderId).to.be.undefined;
-				expect((result as any).senderPublicKey).to.be.undefined;
-				expect(result).not.to.have.property('id');
-				expect(result).not.to.have.property('signature');
-				expect(result).not.to.have.property('signSignature');
-			});
-		});
-	});
-
-	describe('#fromJSON', () => {
-		beforeEach(async () => {
-			sandbox.stub(DelegateTransaction.prototype, 'validateSchema').returns({
-				id: validTestTransaction.id,
-				status: Status.OK,
-				errors: [],
-			});
-			validTestTransaction = DelegateTransaction.fromJSON(
-				validDelegateTransaction,
-			);
-		});
-
-		it('should create instance of DelegateTransaction', async () => {
-			expect(validTestTransaction).to.be.instanceOf(DelegateTransaction);
-		});
-
-		it('should call validateSchema', async () => {
-			expect(validTestTransaction.validateSchema).to.be.calledOnce;
-		});
-
-		it('should throw an error if validateSchema returns error', async () => {
-			(DelegateTransaction.prototype.validateSchema as SinonStub).returns({
-				status: Status.FAIL,
-				errors: [new TransactionError()],
-			});
-			expect(
-				DelegateTransaction.fromJSON.bind(undefined, validDelegateTransaction),
-			).to.throw('Failed to validate schema');
-		});
-	});
-
-=======
->>>>>>> 248b9172
 	describe('#getAssetBytes', () => {
 		it('should return valid buffer', async () => {
 			const assetBytes = (validTestTransaction as any).getAssetBytes();
