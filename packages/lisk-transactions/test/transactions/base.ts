--- conflicted
+++ resolved
@@ -549,13 +549,8 @@
 		it('should call verifyBalance', async () => {
 			const verifyBalanceStub = sandbox
 				.stub(utils, 'verifyBalance')
-<<<<<<< HEAD
-				.returns(true as any);
-			validTestTransaction.verify({ sender: defaultSenderAccount });
-=======
 				.returns(true);
 			validTestTransaction.verify(store);
->>>>>>> 1345966c
 
 			expect(verifyBalanceStub).to.be.called;
 		});
@@ -564,15 +559,8 @@
 			store.account.get = () => defaultSecondSignatureAccount;
 			const verifySignatureStub = sandbox
 				.stub(utils, 'verifySignature')
-<<<<<<< HEAD
-				.returns(true as any);
-			validSecondSignatureTestTransaction.verify({
-				sender: defaultSecondSignatureAccount,
-			});
-=======
 				.returns(true);
 			validSecondSignatureTestTransaction.verify(store);
->>>>>>> 1345966c
 
 			expect(verifySignatureStub).to.be.calledWithExactly(
 				defaultSecondSignatureAccount.secondPublicKey,
@@ -608,15 +596,8 @@
 					id: validMultisignatureTestTransaction.id,
 					status: Status.OK,
 					errors: [],
-<<<<<<< HEAD
-				} as any);
-			validMultisignatureTestTransaction.verify({
-				sender: defaultMultisignatureAccount,
-			});
-=======
 				});
 			validMultisignatureTestTransaction.verify(store);
->>>>>>> 1345966c
 
 			expect(verifyMultisignaturesStub).to.be.calledWithExactly(
 				defaultMultisignatureAccount.multisignatures,
