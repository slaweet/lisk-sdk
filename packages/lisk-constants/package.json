{
	"name": "lisk-constants",
	"version": "0.5.1",
	"description": "General constants for use with Lisk-related software",
	"author":
		"Lisk Foundation <admin@lisk.io>, lightcurve GmbH <admin@lightcurve.io>",
	"license": "GPL-3.0",
	"keywords": ["lisk", "blockchain"],
	"homepage":
		"https://github.com/LiskHQ/lisk-elements/tree/master/packages/lisk-constants#readme",
	"repository": {
		"type": "git",
		"url": "git+https://github.com/LiskHQ/lisk-elements.git"
	},
	"bugs": {
		"url": "https://github.com/LiskHQ/lisk-elements/issues"
	},
	"engines": {
		"node": ">=6.3 <=9.5",
		"npm": ">=3 <=5"
	},
	"browser": "dist-browser/index.min.js",
	"main": "dist-node/index.js",
	"scripts": {
		"transpile": "babel src -d dist-node",
		"transpile:browsertest":
			"babel src -d ./browsertest.build/src && BABEL_ENV=browsertest babel test -d ./browsertest.build/test",
		"browserify":
			"browserify ./dist-node/index.js -o ./dist-browser/index.js -s lisk --node",
		"browserify:browsertest":
			"browserify ./browsertest.build/test/*.js -o ./browsertest.build/browsertest.js -s lisk",
		"uglify":
			"uglifyjs -nm -o ./dist-browser/index.min.js ./dist-browser/index.js",
		"uglify:browsertest":
			"uglifyjs -o ./browsertest.build/browsertest.min.js ./browsertest.build/browsertest.js",
		"format": "prettier --write \"*.{js,json}\" \"{src,test}/**/*.{js,json}\"",
		"lint": "eslint .",
		"lint:fix": "npm run lint -- --fix",
		"test": "NODE_ENV=test nyc mocha test",
		"test:watch": "npm test -- --watch",
		"test:watch:min": "npm run test:watch -- --reporter=min",
		"test:node":
			"npm run build:check && BABEL_ENV=buildcheck mocha test --compilers js:babel-register --recursive",
		"pretest:browser":
			"npm run build:browsertest && http-server -p 8080 browsertest &",
		"test:browser":
			"wait-on http://localhost:8080 && cypress run --env ROOT_DIR=\"${PWD##*/}\"",
		"posttest:browser": "kill $(lsof -t -i:8080)",
		"cover":
			"if [ -z $JENKINS_HOME ]; then npm run cover:local; else npm run cover:ci; fi",
		"cover:base": "NODE_ENV=test nyc report",
		"cover:local": "npm run cover:base -- --reporter=html --reporter=text",
<<<<<<< HEAD
		"cover:ci": "npm run cover:base -- --reporter=text-lcov | coveralls -v",
		"build:browsertest":
			"npm run transpile:browsertest && npm run browserify:browsertest && npm run uglify:browsertest",
		"postbuild:browsertest":
			"rm -r browsertest.build/src browsertest.build/test",
		"prebuild:node": "rm -r dist-node/* || mkdir dist-node | echo",
		"build:node": "npm run transpile",
		"prebuild:browser":
			"rm ./dist-browser/index.js ./dist-browser/index.min.js | echo",
		"build:browser": "npm run browserify && npm run uglify",
		"prebuild": "npm run prebuild:node && npm run prebuild:browser",
		"build": "npm run build:node && npm run build:browser",
=======
		"cover:ci": "npm run cover:base -- --reporter=text",
		"prebuild": "rm -r dist-node || mkdir dist-node | echo",
		"build": "babel src -d dist-node",
>>>>>>> 4d5bd937
		"build:check": "node -e \"require('./dist-node')\"",
		"prepublishOnly":
			"npm run lint && npm test && npm run build && npm run build:check"
	},
	"devDependencies": {
		"babel-cli": "6.26.0",
		"babel-plugin-istanbul": "4.1.6",
		"babel-plugin-module-resolver": "3.1.1",
		"babel-plugin-transform-runtime": "6.23.0",
		"babel-preset-env": "1.6.1",
		"babel-register": "6.26.0",
		"browserify": "16.2.2",
		"chai": "4.1.2",
		"cypress": "3.0.2",
		"eslint": "4.19.1",
		"eslint-config-airbnb-base": "12.1.0",
		"eslint-config-lisk-base": "1.0.0",
		"eslint-plugin-import": "2.11.0",
		"eslint-plugin-mocha": "5.0.0",
		"http-server": "0.11.1",
		"mocha": "5.1.1",
		"nyc": "11.7.1",
		"prettier": "1.12.1",
		"uglify-es": "3.3.9",
		"wait-on": "2.1.0"
	}
}<|MERGE_RESOLUTION|>--- conflicted
+++ resolved
@@ -50,8 +50,7 @@
 			"if [ -z $JENKINS_HOME ]; then npm run cover:local; else npm run cover:ci; fi",
 		"cover:base": "NODE_ENV=test nyc report",
 		"cover:local": "npm run cover:base -- --reporter=html --reporter=text",
-<<<<<<< HEAD
-		"cover:ci": "npm run cover:base -- --reporter=text-lcov | coveralls -v",
+		"cover:ci": "npm run cover:base -- --reporter=text",
 		"build:browsertest":
 			"npm run transpile:browsertest && npm run browserify:browsertest && npm run uglify:browsertest",
 		"postbuild:browsertest":
@@ -63,11 +62,6 @@
 		"build:browser": "npm run browserify && npm run uglify",
 		"prebuild": "npm run prebuild:node && npm run prebuild:browser",
 		"build": "npm run build:node && npm run build:browser",
-=======
-		"cover:ci": "npm run cover:base -- --reporter=text",
-		"prebuild": "rm -r dist-node || mkdir dist-node | echo",
-		"build": "babel src -d dist-node",
->>>>>>> 4d5bd937
 		"build:check": "node -e \"require('./dist-node')\"",
 		"prepublishOnly":
 			"npm run lint && npm test && npm run build && npm run build:check"
