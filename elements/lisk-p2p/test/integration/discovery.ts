/*
 * Copyright © 2019 Lisk Foundation
 *
 * See the LICENSE file at the top-level directory of this distribution
 * for licensing information.
 *
 * Unless otherwise agreed in a custom licensing agreement with the Lisk Foundation,
 * no part of this software, including this file, may be copied, modified,
 * propagated, or distributed except according to the terms contained in the
 * LICENSE file.
 *
 * Removal or modification of this copyright notice is prohibited.
 *
 */
import { expect } from 'chai';
import {
	P2P,
	EVENT_CONNECT_OUTBOUND,
	EVENT_DISCOVERED_PEER,
	EVENT_FAILED_TO_ADD_INBOUND_PEER,
	EVENT_FAILED_TO_FETCH_PEERS,
	EVENT_NEW_INBOUND_PEER,
	EVENT_NETWORK_READY,
	EVENT_UPDATED_PEER_INFO,
	EVENT_BAN_PEER,
	EVENT_CLOSE_OUTBOUND,
	INTENTIONAL_DISCONNECT_CODE,
	SEED_PEER_DISCONNECTION_REASON,
} from '../../src/index';
import { wait } from '../utils/helpers';
import { platform } from 'os';
import {
	createNetwork,
	destroyNetwork,
	NETWORK_START_PORT,
	NETWORK_PEER_COUNT,
} from '../utils/network_setup';
import { constructPeerId } from '../../src/utils';

describe('Network discovery', () => {
	describe('Peer discovery', () => {
		let p2pNodeList: ReadonlyArray<P2P> = [];
		let disconnectedNode: P2P;
		const collectedEvents = new Map();
		const ALL_NODE_PORTS: ReadonlyArray<number> = [
			...new Array(NETWORK_PEER_COUNT).keys(),
		].map(index => NETWORK_START_PORT + index);

		beforeEach(async () => {
			// To capture all the initial events set network creation time to minimum 1 ms
			const customConfig = () => ({
				maxOutboundConnections: 20,
			});

			p2pNodeList = await createNetwork({
				networkDiscoveryWaitTime: 0,
				customConfig,
			});
			const firstNode = p2pNodeList[0];

			firstNode.on(EVENT_NEW_INBOUND_PEER, () => {
				collectedEvents.set('EVENT_NEW_INBOUND_PEER', true);
			});
			firstNode.on(EVENT_FAILED_TO_ADD_INBOUND_PEER, () => {
				collectedEvents.set('EVENT_FAILED_TO_ADD_INBOUND_PEER', true);
			});
			// We monitor last node to ensure outbound connection
			p2pNodeList[p2pNodeList.length - 1].on(
				EVENT_FAILED_TO_FETCH_PEERS,
				() => {
					collectedEvents.set('EVENT_FAILED_TO_FETCH_PEERS', true);
				},
			);
			p2pNodeList[p2pNodeList.length - 1].on(EVENT_BAN_PEER, () => {
				collectedEvents.set('EVENT_BAN_PEER', true);
			});
			p2pNodeList[p2pNodeList.length - 1].on(EVENT_CONNECT_OUTBOUND, () => {
				collectedEvents.set('EVENT_CONNECT_OUTBOUND', true);
			});
			p2pNodeList[p2pNodeList.length - 1].on(EVENT_DISCOVERED_PEER, () => {
				collectedEvents.set('EVENT_DISCOVERED_PEER', true);
			});
			p2pNodeList[p2pNodeList.length - 1].on(EVENT_NETWORK_READY, () => {
				collectedEvents.set('EVENT_NETWORK_READY', true);
			});
			p2pNodeList[p2pNodeList.length - 1].on(EVENT_UPDATED_PEER_INFO, () => {
				collectedEvents.set('EVENT_UPDATED_PEER_INFO', true);
			});

			await Promise.all(p2pNodeList.map(p2p => p2p.start()));

			await wait(1000);
		});

		afterEach(async () => {
			await destroyNetwork(p2pNodeList);
		});

		after(async () => {
			await disconnectedNode.stop();
			await wait(200);
		});

		it('should discover all peers and add them to the connectedPeers list within each node', async () => {
			for (let p2p of p2pNodeList) {
				const peerPorts = p2p
					.getConnectedPeers()
					.map(peerInfo => peerInfo.wsPort)
					.sort();

				// The current node should not be in its own peer list.
				const expectedPeerPorts = ALL_NODE_PORTS.filter(port => {
					return port !== p2p.nodeInfo.wsPort;
				});

				expect(peerPorts).to.be.eql(expectedPeerPorts);
			}
		});

		it('should discover all peers and connect to all the peers so there should be no peer in newPeers list', async () => {
			for (let p2p of p2pNodeList) {
				const newPeers = p2p['_peerBook'].newPeers;

				const peerPorts = newPeers.map(peerInfo => peerInfo.wsPort).sort();

				expect(ALL_NODE_PORTS).to.include.members(peerPorts);
			}
		});

		it('should discover all peers and add them to the triedPeers list within each node', () => {
			for (let p2p of p2pNodeList) {
				const triedPeers = p2p['_peerBook'].triedPeers;

<<<<<<< HEAD
			// The current node should not be in its own peer list.
			const expectedPeerPorts = ALL_NODE_PORTS.filter(port => {
				return port !== p2p.sharedState.wsPort;
			});
=======
				const peerPorts = triedPeers.map(peerInfo => peerInfo.wsPort).sort();
>>>>>>> f9846ad4

				// The current node should not be in its own peer list.
				const expectedPeerPorts = ALL_NODE_PORTS.filter(port => {
					return port !== p2p.nodeInfo.wsPort;
				});

				expect(expectedPeerPorts).to.include.members(peerPorts);
			}
		});

		it('should not contain itself in any of its peer list', async () => {
			for (let p2p of p2pNodeList) {
				const allPeers = p2p['_peerBook'].allPeers;

<<<<<<< HEAD
			const peerPorts = newPeers
				.map(peerInfo => peerInfo.sharedState.wsPort)
				.sort();
=======
				const allPeersPorts = allPeers.map(peerInfo => peerInfo.peerId).sort();
				const connectedPeerPorts = p2p
					.getConnectedPeers()
					.map(peerInfo => constructPeerId(peerInfo.ipAddress, peerInfo.wsPort))
					.sort();
>>>>>>> f9846ad4

				expect([
					...allPeersPorts,
					...connectedPeerPorts,
				]).to.not.contain.members([p2p.nodeInfo.peerId]);
			}
		});

		it('should not apply penalty or throw error Peerlist at peer discovery', async () => {
			expect(collectedEvents.get('EVENT_FAILED_TO_FETCH_PEERS')).to.undefined;
			expect(collectedEvents.get('EVENT_BAN_PEER')).to.undefined;
		});

<<<<<<< HEAD
			const peerPorts = triedPeers
				.map(peerInfo => peerInfo.sharedState.wsPort)
				.sort();

			// The current node should not be in its own peer list.
			const expectedPeerPorts = ALL_NODE_PORTS.filter(port => {
				return port !== p2p.sharedState.wsPort;
			});
=======
		it(`should fire ${EVENT_NETWORK_READY} event`, async () => {
			expect(collectedEvents.get('EVENT_NETWORK_READY')).to.exist;
		});

		it(`should fire ${EVENT_NEW_INBOUND_PEER} event`, async () => {
			expect(collectedEvents.get('EVENT_NEW_INBOUND_PEER')).to.exist;
		});
>>>>>>> f9846ad4

		it(`should fire ${EVENT_CONNECT_OUTBOUND} event`, async () => {
			expect(collectedEvents.get('EVENT_CONNECT_OUTBOUND')).to.exist;
		});

		it(`should fire ${EVENT_UPDATED_PEER_INFO} event`, async () => {
			expect(collectedEvents.get('EVENT_UPDATED_PEER_INFO')).to.exist;
		});

<<<<<<< HEAD
			const allPeersPorts = allPeers.map(peerInfo => peerInfo.id).sort();
			const connectedPeerPorts = p2p
				.getConnectedPeers()
				.map(peerInfo => constructPeerId(peerInfo.ip, peerInfo.wsPort))
				.sort();

			expect([...allPeersPorts, ...connectedPeerPorts]).to.not.contain.members([
				p2p.sharedState.peerId,
			]);
		}
=======
		it(`should fire ${EVENT_DISCOVERED_PEER} event`, async () => {
			expect(collectedEvents.get('EVENT_DISCOVERED_PEER')).to.exist;
		});

		it(`should fire ${EVENT_FAILED_TO_ADD_INBOUND_PEER} event`, async () => {
			disconnectedNode = new P2P({
				connectTimeout: 100,
				ackTimeout: 200,
				seedPeers: [
					{
						ipAddress: '127.0.0.1',
						wsPort: 5000,
					},
				],
				fixedPeers: [
					{
						ipAddress: '127.0.0.1',
						wsPort: 5000,
					},
				],
				wsEngine: 'ws',
				maxOutboundConnections: 1,
				maxInboundConnections: 0,
				nodeInfo: {
					wsPort: 5020,
					nethash: 'aaa',
					version: '9.9.9',
					protocolVersion: '9.9',
					minVersion: '9.9.9',
					os: platform(),
					height: 10000,
					nonce: `404`,
					advertiseAddress: true,
				},
			});
			await disconnectedNode.start();
			await wait(200);
			expect(collectedEvents.get('EVENT_FAILED_TO_ADD_INBOUND_PEER')).to.exist;
		});
>>>>>>> f9846ad4
	});

	describe('Initial seed peer discovery', () => {
		let p2pNodeList: ReadonlyArray<P2P> = [];
		const collectedEvents = new Array();

		beforeEach(async () => {
			const customConfig = (index: number) => ({
				maxOutboundConnections: index % 2 === 1 ? 3 : 20,
			});

			p2pNodeList = await createNetwork({
				networkDiscoveryWaitTime: 0,
				customConfig,
			});

			p2pNodeList.forEach(p2p => {
				p2p.on(EVENT_CLOSE_OUTBOUND, msg => {
					if (msg.code === INTENTIONAL_DISCONNECT_CODE) {
						collectedEvents.push(msg.reason);
					}
				});
			});

			await Promise.all(p2pNodeList.map(p2p => p2p.start()));

			await wait(1000);
		});

<<<<<<< HEAD
	it(`should fire ${EVENT_FAILED_TO_ADD_INBOUND_PEER} event`, async () => {
		disconnectedNode = new P2P({
			connectTimeout: 100,
			ackTimeout: 200,
			seedPeers: [
				{
					ip: '127.0.0.1',
					wsPort: 5000,
				},
			],
			wsEngine: 'ws',
			populatorInterval: POPULATOR_INTERVAL,
			maxOutboundConnections: 1,
			maxInboundConnections: 0,
			sharedState: {
				wsPort: 5020,
				advertiseAddress: true,
				nethash: 'aaa',
				version: '9.9.9',
				protocolVersion: '9.9',
				minVersion: '9.9.9',
				os: platform(),
				height: 10000,
				nonce: `404`,
			},
		});
		await disconnectedNode.start();
		await wait(1000);
		expect(collectedEvents.get('EVENT_FAILED_TO_ADD_INBOUND_PEER')).to.exist;
=======
		afterEach(async () => {
			await destroyNetwork(p2pNodeList);
		});

		it('should disconnecting from seed peers', async () => {
			// Every peer should reach the Outbound Connection limit and disconnect from discoverySeedPeers
			expect(collectedEvents).to.be.not.empty;

			for (const disconnectReason of collectedEvents) {
				expect(disconnectReason).to.be.equal(SEED_PEER_DISCONNECTION_REASON);
			}
		});
>>>>>>> f9846ad4
	});
});<|MERGE_RESOLUTION|>--- conflicted
+++ resolved
@@ -110,7 +110,7 @@
 
 				// The current node should not be in its own peer list.
 				const expectedPeerPorts = ALL_NODE_PORTS.filter(port => {
-					return port !== p2p.nodeInfo.wsPort;
+					return port !== p2p.sharedState.wsPort;
 				});
 
 				expect(peerPorts).to.be.eql(expectedPeerPorts);
@@ -121,7 +121,9 @@
 			for (let p2p of p2pNodeList) {
 				const newPeers = p2p['_peerBook'].newPeers;
 
-				const peerPorts = newPeers.map(peerInfo => peerInfo.wsPort).sort();
+				const peerPorts = newPeers
+					.map(peerInfo => peerInfo.sharedState.wsPort)
+					.sort();
 
 				expect(ALL_NODE_PORTS).to.include.members(peerPorts);
 			}
@@ -131,18 +133,13 @@
 			for (let p2p of p2pNodeList) {
 				const triedPeers = p2p['_peerBook'].triedPeers;
 
-<<<<<<< HEAD
-			// The current node should not be in its own peer list.
-			const expectedPeerPorts = ALL_NODE_PORTS.filter(port => {
-				return port !== p2p.sharedState.wsPort;
-			});
-=======
-				const peerPorts = triedPeers.map(peerInfo => peerInfo.wsPort).sort();
->>>>>>> f9846ad4
+				const peerPorts = triedPeers
+					.map(peerInfo => peerInfo.sharedState.wsPort)
+					.sort();
 
 				// The current node should not be in its own peer list.
 				const expectedPeerPorts = ALL_NODE_PORTS.filter(port => {
-					return port !== p2p.nodeInfo.wsPort;
+					return port !== p2p.sharedState.wsPort;
 				});
 
 				expect(expectedPeerPorts).to.include.members(peerPorts);
@@ -153,22 +150,16 @@
 			for (let p2p of p2pNodeList) {
 				const allPeers = p2p['_peerBook'].allPeers;
 
-<<<<<<< HEAD
-			const peerPorts = newPeers
-				.map(peerInfo => peerInfo.sharedState.wsPort)
-				.sort();
-=======
-				const allPeersPorts = allPeers.map(peerInfo => peerInfo.peerId).sort();
+				const allPeersPorts = allPeers.map(peerInfo => peerInfo.id).sort();
 				const connectedPeerPorts = p2p
 					.getConnectedPeers()
-					.map(peerInfo => constructPeerId(peerInfo.ipAddress, peerInfo.wsPort))
-					.sort();
->>>>>>> f9846ad4
+					.map(peerInfo => constructPeerId(peerInfo.ip, peerInfo.wsPort))
+					.sort();
 
 				expect([
 					...allPeersPorts,
 					...connectedPeerPorts,
-				]).to.not.contain.members([p2p.nodeInfo.peerId]);
+				]).to.not.contain.members([p2p.sharedState.peerId]);
 			}
 		});
 
@@ -177,16 +168,6 @@
 			expect(collectedEvents.get('EVENT_BAN_PEER')).to.undefined;
 		});
 
-<<<<<<< HEAD
-			const peerPorts = triedPeers
-				.map(peerInfo => peerInfo.sharedState.wsPort)
-				.sort();
-
-			// The current node should not be in its own peer list.
-			const expectedPeerPorts = ALL_NODE_PORTS.filter(port => {
-				return port !== p2p.sharedState.wsPort;
-			});
-=======
 		it(`should fire ${EVENT_NETWORK_READY} event`, async () => {
 			expect(collectedEvents.get('EVENT_NETWORK_READY')).to.exist;
 		});
@@ -194,7 +175,6 @@
 		it(`should fire ${EVENT_NEW_INBOUND_PEER} event`, async () => {
 			expect(collectedEvents.get('EVENT_NEW_INBOUND_PEER')).to.exist;
 		});
->>>>>>> f9846ad4
 
 		it(`should fire ${EVENT_CONNECT_OUTBOUND} event`, async () => {
 			expect(collectedEvents.get('EVENT_CONNECT_OUTBOUND')).to.exist;
@@ -204,18 +184,6 @@
 			expect(collectedEvents.get('EVENT_UPDATED_PEER_INFO')).to.exist;
 		});
 
-<<<<<<< HEAD
-			const allPeersPorts = allPeers.map(peerInfo => peerInfo.id).sort();
-			const connectedPeerPorts = p2p
-				.getConnectedPeers()
-				.map(peerInfo => constructPeerId(peerInfo.ip, peerInfo.wsPort))
-				.sort();
-
-			expect([...allPeersPorts, ...connectedPeerPorts]).to.not.contain.members([
-				p2p.sharedState.peerId,
-			]);
-		}
-=======
 		it(`should fire ${EVENT_DISCOVERED_PEER} event`, async () => {
 			expect(collectedEvents.get('EVENT_DISCOVERED_PEER')).to.exist;
 		});
@@ -226,20 +194,20 @@
 				ackTimeout: 200,
 				seedPeers: [
 					{
-						ipAddress: '127.0.0.1',
+						ip: '127.0.0.1',
 						wsPort: 5000,
 					},
 				],
 				fixedPeers: [
 					{
-						ipAddress: '127.0.0.1',
+						ip: '127.0.0.1',
 						wsPort: 5000,
 					},
 				],
 				wsEngine: 'ws',
 				maxOutboundConnections: 1,
 				maxInboundConnections: 0,
-				nodeInfo: {
+				sharedState: {
 					wsPort: 5020,
 					nethash: 'aaa',
 					version: '9.9.9',
@@ -255,7 +223,6 @@
 			await wait(200);
 			expect(collectedEvents.get('EVENT_FAILED_TO_ADD_INBOUND_PEER')).to.exist;
 		});
->>>>>>> f9846ad4
 	});
 
 	describe('Initial seed peer discovery', () => {
@@ -285,37 +252,6 @@
 			await wait(1000);
 		});
 
-<<<<<<< HEAD
-	it(`should fire ${EVENT_FAILED_TO_ADD_INBOUND_PEER} event`, async () => {
-		disconnectedNode = new P2P({
-			connectTimeout: 100,
-			ackTimeout: 200,
-			seedPeers: [
-				{
-					ip: '127.0.0.1',
-					wsPort: 5000,
-				},
-			],
-			wsEngine: 'ws',
-			populatorInterval: POPULATOR_INTERVAL,
-			maxOutboundConnections: 1,
-			maxInboundConnections: 0,
-			sharedState: {
-				wsPort: 5020,
-				advertiseAddress: true,
-				nethash: 'aaa',
-				version: '9.9.9',
-				protocolVersion: '9.9',
-				minVersion: '9.9.9',
-				os: platform(),
-				height: 10000,
-				nonce: `404`,
-			},
-		});
-		await disconnectedNode.start();
-		await wait(1000);
-		expect(collectedEvents.get('EVENT_FAILED_TO_ADD_INBOUND_PEER')).to.exist;
-=======
 		afterEach(async () => {
 			await destroyNetwork(p2pNodeList);
 		});
@@ -328,6 +264,5 @@
 				expect(disconnectReason).to.be.equal(SEED_PEER_DISCONNECTION_REASON);
 			}
 		});
->>>>>>> f9846ad4
 	});
 });