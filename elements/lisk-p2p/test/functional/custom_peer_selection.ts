/*
 * Copyright © 2019 Lisk Foundation
 *
 * See the LICENSE file at the top-level directory of this distribution
 * for licensing information.
 *
 * Unless otherwise agreed in a custom licensing agreement with the Lisk Foundation,
 * no part of this software, including this file, may be copied, modified,
 * propagated, or distributed except according to the terms contained in the
 * LICENSE file.
 *
 * Removal or modification of this copyright notice is prohibited.
 *
 */
import { expect } from 'chai';
import { P2P } from '../../src/index';
import { wait } from '../utils/helpers';
import {
	P2PPeerSelectionForSendFunction,
	P2PPeerSelectionForRequestFunction,
	P2PPeerSelectionForConnectionFunction,
	P2PPeerSelectionForSendInput,
	P2PPeerSelectionForRequestInput,
	P2PPeerSelectionForConnectionInput,
} from '../../src/p2p_types';
import { ConnectionKind } from '../../src/constants';

import {
	createNetwork,
	destroyNetwork,
	NETWORK_PEER_COUNT,
} from '../utils/network_setup';

describe('Custom peer selection', () => {
	let p2pNodeList: ReadonlyArray<P2P> = [];

	// Custom selection function that finds peers having common values for modules field for example.
	const peerSelectionForSendRequest:
		| P2PPeerSelectionForSendFunction
		| P2PPeerSelectionForRequestFunction = (
		input: P2PPeerSelectionForSendInput | P2PPeerSelectionForRequestInput,
	) => {
		const { peers: peersList } = input;

		peersList.forEach(peerInfo => {
			if (
				peerInfo.internalState &&
				peerInfo.internalState.connectionKind !== ConnectionKind.INBOUND &&
				peerInfo.internalState.connectionKind !== ConnectionKind.OUTBOUND
			) {
				throw new Error(
					`Invalid peer kind: ${peerInfo.internalState.connectionKind}`,
				);
			}
		});

		const filteredPeers = peersList.filter(peer => {
			const { sharedState } = peer;
			const peerHeight = sharedState ? (sharedState.height as number) : 0;
			if (
				sharedState &&
				peer.sharedState &&
				(sharedState.height as number) <= peerHeight
			) {
				const nodesModules = sharedState.modules
					? (sharedState.modules as ReadonlyArray<string>)
					: undefined;
				const peerModules = peer.sharedState.modules
					? (peer.sharedState.modules as ReadonlyArray<string>)
					: undefined;

				if (
					nodesModules &&
					peerModules &&
					nodesModules.filter(value => peerModules.includes(value)).length > 0
				) {
					return true;
				}
			}

			return false;
		});

		return filteredPeers;
	};
	// Custom Peer selection for connection that returns all the peers
	const peerSelectionForConnection: P2PPeerSelectionForConnectionFunction = (
		input: P2PPeerSelectionForConnectionInput,
	) => [...input.newPeers, ...input.triedPeers];

	beforeEach(async () => {
		const customSharedState = (index: number) => ({
			modules: index % 2 === 0 ? ['fileTransfer'] : ['socialSite'],
			height: 1000 + (index % 2),
		});

		const customConfig = (index: number) => ({
			peerSelectionForSend: peerSelectionForSendRequest as P2PPeerSelectionForSendFunction,
			peerSelectionForRequest: peerSelectionForSendRequest as P2PPeerSelectionForRequestFunction,
<<<<<<< HEAD
			peerSelectionForConnection,
			maxOutboundConnections: 5,
			maxInboundConnections: 5,
			sharedState: customSharedState(index),
=======
			peerSelectionForConnection: peerSelectionForConnection as P2PPeerSelectionForConnectionFunction,
			nodeInfo: customNodeInfo(index),
>>>>>>> f9846ad4
		});

		p2pNodeList = await createNetwork({
			customConfig,
		});
	});

	afterEach(async () => {
		await destroyNetwork(p2pNodeList);
	});

	it('should start all the nodes with custom selection functions without fail', async () => {
		for (let p2p of p2pNodeList) {
			expect(p2p).to.have.property('isActive', true);
		}
	});

	describe('Peer Discovery', () => {
		it('should run peer discovery successfully', async () => {
			for (let p2p of p2pNodeList) {
				expect(p2p.isActive).to.be.true;
				expect(p2p.getConnectedPeers().length).to.gt(1);
			}
		});
	});

	describe('P2P.request', () => {
		beforeEach(() => {
			for (let p2p of p2pNodeList) {
				// Collect port numbers to check which peer handled which request.
				p2p.on('requestReceived', request => {
					if (!request.wasResponseSent) {
						request.end({
							nodePort: p2p.sharedState.wsPort,
							requestProcedure: request.procedure,
							requestData: request.data,
						});
					}
				});
			}
		});

		it('should make a request to the network; it should reach a single peer based on custom selection function', async () => {
			const middleP2PNode = p2pNodeList[NETWORK_PEER_COUNT / 2];
			const response = await middleP2PNode.request({
				procedure: 'foo',
				data: 'bar',
			});

			expect(response).to.have.property('data');
			expect(response.data)
				.to.have.property('nodePort')
				.which.is.a('number');
			expect(response.data)
				.to.have.property('requestProcedure')
				.which.is.a('string');
			expect(response.data)
				.to.have.property('requestData')
				.which.is.equal('bar');
		});
	});

	describe('P2P.send', () => {
		let collectedMessages: Array<any> = [];

		beforeEach(() => {
			collectedMessages = [];
			for (let p2p of p2pNodeList) {
				p2p.on('messageReceived', message => {
					collectedMessages.push({
						nodePort: p2p.sharedState.wsPort,
						message,
					});
				});
			}
		});

		// TODO: #3389 Improve network test to be fast and stable, it can fail randomly depend on network shuffle
		it('should send a message to peers; should reach multiple peers with even distribution', async () => {
			const TOTAL_SENDS = 100;
			const middleP2PNode = p2pNodeList[NETWORK_PEER_COUNT / 2];
			const nodePortToMessagesMap: any = {};

			const expectedAverageMessagesPerNode = TOTAL_SENDS;
			const expectedMessagesLowerBound = expectedAverageMessagesPerNode * 0.5;
			const expectedMessagesUpperBound = expectedAverageMessagesPerNode * 1.5;

			for (let i = 0; i < TOTAL_SENDS; i++) {
				middleP2PNode.send({ event: 'bar', data: i });
			}

			await wait(100);

			expect(collectedMessages).to.not.to.be.empty;
			for (let receivedMessageData of collectedMessages) {
				if (!nodePortToMessagesMap[receivedMessageData.nodePort]) {
					nodePortToMessagesMap[receivedMessageData.nodePort] = [];
				}
				nodePortToMessagesMap[receivedMessageData.nodePort].push(
					receivedMessageData,
				);
			}

			expect(nodePortToMessagesMap).to.not.to.be.empty;
			for (let receivedMessages of Object.values(
				nodePortToMessagesMap,
			) as any) {
				expect(receivedMessages).to.be.an('array');
				expect(receivedMessages.length).to.be.greaterThan(
					expectedMessagesLowerBound,
				);
				expect(receivedMessages.length).to.be.lessThan(
					expectedMessagesUpperBound,
				);
			}
		});
	});
});<|MERGE_RESOLUTION|>--- conflicted
+++ resolved
@@ -97,15 +97,8 @@
 		const customConfig = (index: number) => ({
 			peerSelectionForSend: peerSelectionForSendRequest as P2PPeerSelectionForSendFunction,
 			peerSelectionForRequest: peerSelectionForSendRequest as P2PPeerSelectionForRequestFunction,
-<<<<<<< HEAD
-			peerSelectionForConnection,
-			maxOutboundConnections: 5,
-			maxInboundConnections: 5,
+			peerSelectionForConnection: peerSelectionForConnection as P2PPeerSelectionForConnectionFunction,
 			sharedState: customSharedState(index),
-=======
-			peerSelectionForConnection: peerSelectionForConnection as P2PPeerSelectionForConnectionFunction,
-			nodeInfo: customNodeInfo(index),
->>>>>>> f9846ad4
 		});
 
 		p2pNodeList = await createNetwork({
