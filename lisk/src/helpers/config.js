const path = require('path');
const {
	helpers: { configurator },
} = require('lisk-framework');

const appSchema = {
	type: 'object',
	properties: {
		NETWORK: {
			type: 'string',
			description:
				'lisk network [devnet|betanet|mainnet|testnet]. Defaults to "devnet"',
			enum: ['devnet', 'alphanet', 'betanet', 'testnet', 'mainnet'],
			env: 'LISK_NETWORK',
			arg: '--network,-n',
		},
		CUSTOM_CONFIG_FILE: {
			type: ['string', 'null'],
			description: 'Custom configuration file path',
			default: null,
			env: 'LISK_CONFIG_FILE',
			arg: '--config,-c',
		},
	},
	default: {
		NETWORK: 'devnet',
		CUSTOM_CONFIG_FILE: null,
	},
};

configurator.registerSchema(appSchema);

const packageJSON = require('../../package');

const appConfig = {
	app: {
		version: packageJSON.version,
		minVersion: packageJSON.lisk.minVersion,
		protocolVersion: packageJSON.lisk.protocolVersion,
	},
};

// Support for PROTOCOL_VERSION only for tests
if (process.env.NODE_ENV === 'test' && process.env.PROTOCOL_VERSION) {
	appConfig.app.protocolVersion = process.env.PROTOCOL_VERSION;
}

configurator.loadConfig(appConfig);

const { NETWORK, CUSTOM_CONFIG_FILE } = configurator.getConfig();

<<<<<<< HEAD
=======
// Variable is used to identify different networks on NewRelic
process.env.LISK_NETWORK = NETWORK;

>>>>>>> ca7a626f
configurator.loadConfigFile(
	path.resolve(__dirname, `../../config/${NETWORK}/config`)
);
configurator.loadConfigFile(
	path.resolve(__dirname, `../../config/${NETWORK}/exceptions`),
	'modules.chain.exceptions'
);

if (CUSTOM_CONFIG_FILE) {
	configurator.loadConfigFile(path.resolve(CUSTOM_CONFIG_FILE));
}

const config = configurator.getConfig();

// To run multiple applications for same network for integration tests
config.app.label = `lisk-${NETWORK}-${config.modules.http_api.httpPort}`;

module.exports = config;<|MERGE_RESOLUTION|>--- conflicted
+++ resolved
@@ -49,12 +49,9 @@
 
 const { NETWORK, CUSTOM_CONFIG_FILE } = configurator.getConfig();
 
-<<<<<<< HEAD
-=======
 // Variable is used to identify different networks on NewRelic
 process.env.LISK_NETWORK = NETWORK;
 
->>>>>>> ca7a626f
 configurator.loadConfigFile(
 	path.resolve(__dirname, `../../config/${NETWORK}/config`)
 );
