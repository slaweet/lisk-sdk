--- conflicted
+++ resolved
@@ -717,12 +717,6 @@
 // Events
 Loader.prototype.onPeerReady = function () {
 	setImmediate(function nextLoadBlock () {
-<<<<<<< HEAD
-		if (!private.loaded) return;
-		private.isActive = true;
-
-=======
->>>>>>> 2ce855e7
 		library.sequence.add(function (cb) {
 			private.isActive = true;
 			private.syncTrigger(true);
@@ -732,14 +726,6 @@
 			private.isActive = false;
 			private.syncTrigger(false);
 			private.blocksToSync = 0;
-<<<<<<< HEAD
-
-			private.isActive = false;
-			if (!private.loaded) return;
-
-			setTimeout(nextLoadBlock, 9 * 1000);
-=======
->>>>>>> 2ce855e7
 		});
 		library.logger.debug("Checking blockchain for new block in 10 seconds");
 		setTimeout(nextLoadBlock, 10 * 1000);
