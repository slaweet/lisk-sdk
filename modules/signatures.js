/*
 * Copyright © 2018 Lisk Foundation
 *
 * See the LICENSE file at the top-level directory of this distribution
 * for licensing information.
 *
 * Unless otherwise agreed in a custom licensing agreement with the Lisk Foundation,
 * no part of this software, including this file, may be copied, modified,
 * propagated, or distributed except according to the terms contained in the
 * LICENSE file.
 *
 * Removal or modification of this copyright notice is prohibited.
 */

'use strict';

const apiCodes = require('../helpers/api_codes.js');
const ApiError = require('../helpers/api_error.js');
const Signature = require('../logic/signature.js');
const transactionTypes = require('../helpers/transaction_types.js');

// Private fields
let modules;
let library;
let self;
const __private = {};

__private.assetTypes = {};

/**
 * Main signatures methods. Initializes library with scope content and generates a Signature instance.
 * Calls logic.transaction.attachAssetType().
 *
 * @class
 * @memberof modules
 * @see Parent: {@link modules}
 * @requires helpers/api_codes
 * @requires helpers/api_error
 * @requires helpers/transaction_types
 * @requires logic/signature
 * @param {function} cb - Callback function
 * @param {scope} scope - App instance
 * @returns {setImmediateCallback} cb, null, self
 */
class Signatures {
	constructor(cb, scope) {
		library = {
			schema: scope.schema,
			ed: scope.ed,
			balancesSequence: scope.balancesSequence,
			logic: {
				transaction: scope.logic.transaction,
			},
		};
		self = this;

		__private.assetTypes[
			transactionTypes.SIGNATURE
		] = library.logic.transaction.attachAssetType(
			transactionTypes.SIGNATURE,
			new Signature(scope.schema, scope.logger)
		);

		setImmediate(cb, null, self);
	}
}

// Public methods
/**
 * Checks if `modules` is loaded.
 *
 * @returns {boolean} True if `modules` is loaded
 */
Signatures.prototype.isLoaded = function() {
	return !!modules;
};

// Events
/**
 * Calls Signature.bind() with modules params.
 *
 * @param {modules} scope - Loaded modules
 */
Signatures.prototype.onBind = function(scope) {
	modules = {
		accounts: scope.accounts,
		transactions: scope.transactions,
		transport: scope.transport,
	};

	__private.assetTypes[transactionTypes.SIGNATURE].bind(scope.accounts);
};

__private.processPostResult = function(err, res, cb) {
	let error = null;
	let response = null;

	// TODO: Need to improve error handling so that we don't
	// need to parse the error message to determine the error type.
	const processingError = /^Error processing signature/;
	const badRequestBodyError = /^Invalid signature body/;

	if (err) {
		error = new ApiError(err, apiCodes.PROCESSING_ERROR);
	} else if (res.success) {
		response = { status: 'Signature Accepted' };
	} else if (processingError.test(res.message)) {
		error = new ApiError(res.message, apiCodes.PROCESSING_ERROR);
	} else if (badRequestBodyError.test(res.message)) {
		error = new ApiError(res.message, apiCodes.BAD_REQUEST);
	} else {
		error = new ApiError(res.message, apiCodes.INTERNAL_SERVER_ERROR);
	}
	return setImmediate(cb, error, response);
};

// Shared API
/**
 * Public methods, accessible via API.
 *
 * @property {function} postSignature - Post signature for transaction
 * @property {function} postSignatures - Post signatures for transactions
 */
Signatures.prototype.shared = {
	/**
	 * Post signature for a transaction.
	 *
	 * @param {Object.<{transactionId: string, publicKey: string, signature: string}>} - Signature
	 * @param {function} cb - Callback function
	 * @returns {setImmediateCallback} cb
	 */
	postSignature(signature, cb) {
		return modules.transport.shared.postSignature({ signature }, (err, res) => {
			__private.processPostResult(err, res, cb);
		});
	},

<<<<<<< HEAD
	addSignature: function (req, cb) {
		library.schema.validate(req.body, schema.addSignature, function (err) {
			if (err) {
				return setImmediate(cb, err[0].message);
			}

			if (req.body.multisigAccountPublicKey || req.body.requesterPublicKey) {
				return setImmediate(cb, 'Multisig request is not allowed');
			}

			var hash = crypto.createHash('sha256').update(req.body.secret, 'utf8').digest();
			var keypair = library.ed.makeKeypair(hash);

			if (req.body.publicKey) {
				if (keypair.publicKey.toString('hex') !== req.body.publicKey) {
					return setImmediate(cb, 'Invalid passphrase');
				}
=======
	/**
	 * Post signatures for transactions.
	 *
	 * @param {Array.<{transactionId: string, publicKey: string, signature: string}>} signatures - Array of signatures
	 * @param {function} cb - Callback function
	 * @returns {setImmediateCallback} cb
	 */
	postSignatures(signatures, cb) {
		return modules.transport.shared.postSignatures(
			{ signatures },
			(err, res) => {
				__private.processPostResult(err, res, cb);
>>>>>>> 2a4460b6
			}
		);
	},
};

// Export
module.exports = Signatures;<|MERGE_RESOLUTION|>--- conflicted
+++ resolved
@@ -135,25 +135,6 @@
 		});
 	},
 
-<<<<<<< HEAD
-	addSignature: function (req, cb) {
-		library.schema.validate(req.body, schema.addSignature, function (err) {
-			if (err) {
-				return setImmediate(cb, err[0].message);
-			}
-
-			if (req.body.multisigAccountPublicKey || req.body.requesterPublicKey) {
-				return setImmediate(cb, 'Multisig request is not allowed');
-			}
-
-			var hash = crypto.createHash('sha256').update(req.body.secret, 'utf8').digest();
-			var keypair = library.ed.makeKeypair(hash);
-
-			if (req.body.publicKey) {
-				if (keypair.publicKey.toString('hex') !== req.body.publicKey) {
-					return setImmediate(cb, 'Invalid passphrase');
-				}
-=======
 	/**
 	 * Post signatures for transactions.
 	 *
@@ -166,7 +147,6 @@
 			{ signatures },
 			(err, res) => {
 				__private.processPostResult(err, res, cb);
->>>>>>> 2a4460b6
 			}
 		);
 	},
