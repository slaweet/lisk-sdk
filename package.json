--- conflicted
+++ resolved
@@ -1,10 +1,6 @@
 {
 	"name": "lisk",
-<<<<<<< HEAD
 	"version": "1.4.0-alpha.0",
-=======
-	"version": "1.3.1",
->>>>>>> 7bfbc032
 	"description": "Lisk blockchain application platform",
 	"author":
 		"Lisk Foundation <admin@lisk.io>, lightcurve GmbH <admin@lightcurve.io>",
@@ -20,11 +16,7 @@
 		"url": "https://github.com/LiskHQ/lisk/issues"
 	},
 	"engines": {
-<<<<<<< HEAD
-		"node": "8.13.0",
-=======
 		"node": "8.14.0",
->>>>>>> 7bfbc032
 		"npm": "6.4.1"
 	},
 	"main": "app.js",
@@ -49,7 +41,6 @@
 		"prepublishOnly": "npm run check:dependencies"
 	},
 	"dependencies": {
-<<<<<<< HEAD
 		"async": "2.6.1",
 		"bignumber.js": "7.2.1",
 		"bluebird": "3.5.3",
@@ -72,7 +63,7 @@
 		"json-refs": "3.0.12",
 		"lisk-elements": "1.0.0",
 		"lodash": "4.17.11",
-		"lisk-newrelic": "LiskHQ/lisk-newrelic#1ea09b4",
+		"lisk-newrelic": "LiskHQ/lisk-newrelic#8f2188c",
 		"method-override": "2.3.10",
 		"newrelic": "4.11.0",
 		"pg-monitor": "1.1.0",
@@ -83,48 +74,8 @@
 		"rimraf": "2.6.2",
 		"semver": "5.6.0",
 		"socket.io": "2.0.3",
-		"socketcluster": "11.4.1",
-		"socketcluster-client": "11.2.0",
-=======
-		"async": "=2.4.1",
-		"bignumber.js": "=4.0.2",
-		"bluebird": "=3.5.1",
-		"body-parser": "=1.18.2",
-		"bytebuffer": "=5.0.1",
-		"change-case": "=3.0.1",
-		"colors": "=1.1.2",
-		"commander": "=2.9.0",
-		"compression": "=1.7.1",
-		"cors": "=2.8.3",
-		"debug": "=3.1.0",
-		"deep-diff": "=1.0.1",
-		"ejs": "=2.5.6",
-		"express": "=4.16.0",
-		"express-domain-middleware": "=0.1.0",
-		"express-query-int": "=1.0.1",
-		"express-rate-limit": "=2.8.0",
-		"extend": "=3.0.1",
-		"find": "=0.2.7",
-		"fs-extra": "=5.0.0",
-		"ip": "=1.1.5",
-		"js-yaml": "=3.10.0",
-		"json-refs": "=3.0.12",
-		"lisk-elements": "=1.0.0",
-		"lisk-newrelic": "LiskHQ/lisk-newrelic#8f2188c",
-		"lodash": "=4.17.11",
-		"method-override": "=2.3.10",
-		"newrelic": "=4.8.1",
-		"pg-monitor": "=0.9.0",
-		"pg-promise": "=8.2.1",
-		"popsicle": "=9.1.0",
-		"randomstring": "=1.1.5",
-		"redis": "=2.7.1",
-		"rimraf": "=2.6.1",
-		"semver": "=5.3.0",
-		"socket.io": "=2.0.3",
-		"socketcluster": "=14.3.3",
-		"socketcluster-client": "=14.2.1",
->>>>>>> 7bfbc032
+		"socketcluster": "14.3.3",
+		"socketcluster-client": "14.2.1",
 		"sodium-native": "LiskHQ/sodium-native#dd0319f",
 		"strftime": "0.10.0",
 		"swagger-node-runner": "0.7.3",
@@ -173,6 +124,6 @@
 	},
 	"snyk": true,
 	"lisk": {
-		"minVersion": "1.0.0"
+		"minVersion": "1.1.0-rc.0"
 	}
 }