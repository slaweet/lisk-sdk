--- conflicted
+++ resolved
@@ -39,13 +39,8 @@
  * @param {account} sender - Unnecessary parameter.
  * @returns {number} Secondsignature fee.
  */
-<<<<<<< HEAD
 Signature.prototype.calculateFee = function (transaction, sender) {
 	return constants.fees.secondsignature;
-=======
-Signature.prototype.calculateFee = function (trs, sender) {
-	return constants.fees.secondSignature;
->>>>>>> 0930e251
 };
 
 /**
@@ -54,7 +49,7 @@
  * @param {transaction} transaction
  * @param {account} sender
  * @param {function} cb - Callback function.
- * @returns {setImmediateCallback|transaction} returns error string if invalid parameter | 
+ * @returns {setImmediateCallback|transaction} returns error string if invalid parameter |
  * transaction validated.
  */
 Signature.prototype.verify = function (transaction, sender, cb) {
@@ -139,7 +134,7 @@
  * Sets account second signature to null.
  * @implements module:accounts#Accounts~setAccountAndGet
  * @param {transaction} transaction - Unnecessary parameter.
- * @param {block} block - Unnecessary parameter. 
+ * @param {block} block - Unnecessary parameter.
  * @param {account} sender
  * @param {function} cb - Callback function.
  */
@@ -156,7 +151,7 @@
  * Activates unconfirmed second signature for sender account.
  * @implements module:accounts#Accounts~setAccountAndGet
  * @param {transaction} transaction - Unnecessary parameter.
- * @param {block} block - Unnecessary parameter. 
+ * @param {block} block - Unnecessary parameter.
  * @param {account} sender
  * @param {function} cb - Callback function.
  * @return {setImmediateCallback} Error if second signature is already enabled.
@@ -173,7 +168,7 @@
  * Deactivates unconfirmed second signature for sender account.
  * @implements module:accounts#Accounts~setAccountAndGet
  * @param {transaction} transaction - Unnecessary parameter.
- * @param {block} block - Unnecessary parameter. 
+ * @param {block} block - Unnecessary parameter.
  * @param {account} sender
  * @param {function} cb - Callback function.
  */
