def initBuild() {
	sh '''#!/bin/bash
	pkill -f app.js -9 || true
	sudo service postgresql restart
	dropdb lisk_test || true
	createdb lisk_test
	'''
	deleteDir()
	checkout scm
}

def buildDependency() {
	try {
		sh '''#!/bin/bash
		# Install Deps
		npm install
		'''
	} catch (err) {
		currentBuild.result = 'FAILURE'
		error('Stopping build, installation failed')
	}
}

def startLisk() {
	try {
		sh '''#!/bin/bash
		cp test/config.json test/genesisBlock.json .
		export NODE_ENV=test
		BUILD_ID=dontKillMe ~/start_lisk.sh
		'''
	} catch (err) {
		currentBuild.result = 'FAILURE'
		error('Stopping build, Lisk failed')
	}
}

lock(resource: "Lisk-Core-Nodes", inversePrecedence: true) {
	stage ('Prepare Workspace') {
		parallel(
			"Build Node-01" : {
				node('node-01'){
					initBuild()
				}
			},
			"Build Node-02" : {
				node('node-02'){
					initBuild()
				}
			},
			"Build Node-03" : {
				node('node-03'){
					initBuild()
				}
			},
			"Build Node-04" : {
				node('node-04'){
					initBuild()
				}
			},
			"Initialize Master Workspace" : {
				node('master-01'){
					sh '''
					cd /var/lib/jenkins/coverage/
					rm -rf node-0*
					rm -rf *.zip
					rm -rf coverage-unit/*
					rm -rf lisk/*
					rm -f merged-lcov.info
					'''
					deleteDir()
					checkout scm
				}
			}
		)
	}

	stage ('Build Dependencies') {
		parallel(
			"Build Dependencies Node-01" : {
				node('node-01'){
					buildDependency()
				}
			},
			"Build Dependencies Node-02" : {
				node('node-02'){
					buildDependency()
				}
			},
			"Build Dependencies Node-03" : {
				node('node-03'){
					buildDependency()
				}
			},
			"Build Dependencies Node-04" : {
				node('node-04'){
					buildDependency()
				}
			}
		)
	}

	stage ('Start Lisk') {
		parallel(
			"Start Lisk Node-01" : {
				node('node-01'){
					startLisk()
				}
			},
			"Start Lisk Node-02" : {
				node('node-02'){
					startLisk()
				}
			},
			"Start Lisk Node-03" : {
				node('node-03'){
					startLisk()
				}
			},
			"Start Lisk Node-04" : {
				node('node-04'){
					startLisk()
				}
			}
		)
	}

	stage ('Parallel Tests') {
		parallel(
			"ESLint" : {
				node('node-01'){
					sh '''
					cd "$(echo $WORKSPACE | cut -f 1 -d '@')"
					npm run eslint
					'''
				}
			},
			"Functional Accounts" : {
				node('node-01'){
					sh '''
					export TEST=test/api/accounts.js TEST_TYPE='FUNC'
					cd "$(echo $WORKSPACE | cut -f 1 -d '@')"
					npm run jenkins
					'''
				}
			},
			"Functional Blocks" : {
				node('node-01'){
					sh '''
					export TEST=test/api/blocks.js TEST_TYPE='FUNC'
					cd "$(echo $WORKSPACE | cut -f 1 -d '@')"
					npm run jenkins
					'''
				}
			},
			"Functional Delegates" : {
				node('node-01'){
					sh '''
					export TEST=test/api/delegates.js TEST_TYPE='FUNC'
					cd "$(echo $WORKSPACE | cut -f 1 -d '@')"
					npm run jenkins
					'''
				}
			},
			"Functional Dapps" : {
				node('node-01'){
					sh '''
					export TEST=test/api/dapps.js TEST_TYPE='FUNC'
					cd "$(echo $WORKSPACE | cut -f 1 -d '@')"
					npm run jenkins
					'''
				}
			},
			"Functional Loader" : {
				node('node-01'){
					sh '''
					export TEST=test/api/loader.js TEST_TYPE='FUNC'
					cd "$(echo $WORKSPACE | cut -f 1 -d '@')"
					npm run jenkins
					'''
				}
			},
			"Functional Multisignatures" : {
				node('node-01'){
					sh '''
					export TEST=test/api/multisignatures.js TEST_TYPE='FUNC'
					cd "$(echo $WORKSPACE | cut -f 1 -d '@')"
					npm run jenkins
					'''
				}
			},
			"Functional Signatures" : {
				node('node-01'){
					sh '''
					export TEST=test/api/signatures.js TEST_TYPE='FUNC'
					cd "$(echo $WORKSPACE | cut -f 1 -d '@')"
					npm run jenkins
					'''
				}
			},
			"Functional Transactions" : {
				node('node-01'){
				sh '''
				export TEST=test/api/transactions.js TEST_TYPE='FUNC'
				cd "$(echo $WORKSPACE | cut -f 1 -d '@')"
				npm run jenkins
				'''
				}
			}, //End node-01 tests
			"Functional Peer - Peer" : {
				node('node-02'){
					sh '''
					export TEST=test/api/peer.js TEST_TYPE='FUNC'
					cd "$(echo $WORKSPACE | cut -f 1 -d '@')"
					npm run jenkins
					'''
				}
			},
			"Functional Peer - Blocks" : {
				node('node-02'){
					sh '''
					export TEST=test/api/peer.blocks.js TEST_TYPE='FUNC'
					cd "$(echo $WORKSPACE | cut -f 1 -d '@')"
					npm run jenkins
					'''
				}
			},
			"Functional Peer - Signatures" : {
				node('node-02'){
					sh '''
					export TEST=test/api/peer.signatures.js TEST_TYPE='FUNC'
					cd "$(echo $WORKSPACE | cut -f 1 -d '@')"
					npm run jenkins
					'''
				}
			},
			"Functional Peer - Transactions Collision" : {
				node('node-02'){
					sh '''
					export TEST=test/api/peer.transactions.collision.js TEST_TYPE='FUNC'
					cd "$(echo $WORKSPACE | cut -f 1 -d '@')"
					npm run jenkins
					'''
				}
			},
			"Functional Peer - Transactions Delegates" : {
				node('node-02'){
					sh '''
					export TEST=test/api/peer.transactions.delegates.js TEST_TYPE='FUNC'
					cd "$(echo $WORKSPACE | cut -f 1 -d '@')"
					npm run jenkins
					'''
				}
			},
			"Functional Peer - Transactions Main" : {
				node('node-02'){
					sh '''
					export TEST=test/api/peer.transactions.main.js  TEST_TYPE='FUNC'
					cd "$(echo $WORKSPACE | cut -f 1 -d '@')"
					npm run jenkins
					'''
				}
			},
			"Functional Peer - Transaction Signatures" : {
				node('node-02'){
					sh '''
					export TEST=test/api/peer.transactions.signatures.js  TEST_TYPE='FUNC'
					cd "$(echo $WORKSPACE | cut -f 1 -d '@')"
					npm run jenkins
					'''
				}
			},
			"Functional Peer - Peers" : {
				node('node-02'){
					sh '''
					export TEST=test/api/peers.js TEST_TYPE='FUNC'
					cd "$(echo $WORKSPACE | cut -f 1 -d '@')"
					npm run jenkins
					'''
				}
			},
			"Functional Peer - Votes" : {
				node('node-02'){
					sh '''
					export TEST=test/api/peer.transactions.votes.js TEST_TYPE='FUNC'
					cd "$(echo $WORKSPACE | cut -f 1 -d '@')"
					npm run jenkins
					'''
				}
			},  // End Node-02 Tests
			"Unit - Helpers" : {
				node('node-03'){
					sh '''
					export TEST=test/unit/helpers TEST_TYPE='UNIT'
					cd "$(echo $WORKSPACE | cut -f 1 -d '@')"
					npm run jenkins
					'''
				}
			},
			"Unit - Modules" : {
				node('node-03'){
					sh '''
					export TEST=test/unit/modules/blocks.js TEST_TYPE='UNIT'
					cd "$(echo $WORKSPACE | cut -f 1 -d '@')"
					npm run jenkins

					export TEST=test/unit/modules/cache.js TEST_TYPE='UNIT'
					npm run jenkins

					export TEST=test/unit/modules/peers.js TEST_TYPE='UNIT'
					npm run jenkins

					export TEST=test/unit/modules/rounds.js TEST_TYPE='UNIT'
					npm run jenkins

<<<<<<< HEAD
  stage ('Parallel Tests') {
    parallel(
      "ESLint" : {
        node('node-01'){
        sh '''
        cd "$(echo $WORKSPACE | cut -f 1 -d '@')"
        npm run eslint
        '''
      }
      },
      "Functional Accounts" : {
        node('node-01'){
        sh '''
        export TEST=test/api/accounts.js TEST_TYPE='FUNC'
        cd "$(echo $WORKSPACE | cut -f 1 -d '@')"
        npm run jenkins
        '''
      }
      },
      "Functional Blocks" : {
        node('node-01'){
        sh '''
        export TEST=test/api/blocks.js TEST_TYPE='FUNC'
        cd "$(echo $WORKSPACE | cut -f 1 -d '@')"
        npm run jenkins
        '''
      }
      },
      "Functional Delegates" : {
        node('node-01'){
        sh '''
        export TEST=test/api/delegates.js TEST_TYPE='FUNC'
        cd "$(echo $WORKSPACE | cut -f 1 -d '@')"
        npm run jenkins
        '''
      }
      },
      "Functional Dapps" : {
        node('node-01'){
        sh '''
        export TEST=test/api/dapps.js TEST_TYPE='FUNC'
        cd "$(echo $WORKSPACE | cut -f 1 -d '@')"
        npm run jenkins
        '''
      }
      },
      "Functional Loader" : {
        node('node-01'){
        sh '''
        export TEST=test/api/loader.js TEST_TYPE='FUNC'
        cd "$(echo $WORKSPACE | cut -f 1 -d '@')"
        npm run jenkins
        '''
      }
      },
      "Functional Multisignatures" : {
        node('node-01'){
        sh '''
        export TEST=test/api/multisignatures.js TEST_TYPE='FUNC'
        cd "$(echo $WORKSPACE | cut -f 1 -d '@')"
        npm run jenkins
        '''
      }
      },
      "Functional Signatures" : {
        node('node-01'){
        sh '''
        export TEST=test/api/signatures.js TEST_TYPE='FUNC'
        cd "$(echo $WORKSPACE | cut -f 1 -d '@')"
        npm run jenkins
        '''
      }
      },
      "Functional Transactions" : {
        node('node-01'){
        sh '''
        export TEST=test/api/transactions.js TEST_TYPE='FUNC'
        cd "$(echo $WORKSPACE | cut -f 1 -d '@')"
        npm run jenkins
        '''
        }
      }, //End node-01 tests
      "Functional Peer - Peer" : {
        node('node-02'){
        sh '''
        export TEST=test/api/peer/peer.ws.js TEST_TYPE='FUNC'
        cd "$(echo $WORKSPACE | cut -f 1 -d '@')"
        npm run jenkins
        '''
      }
      },
      "Functional Peer - Blocks" : {
        node('node-02'){
        sh '''
        export TEST=test/api/peer/peer.blocks.ws.js TEST_TYPE='FUNC'
        cd "$(echo $WORKSPACE | cut -f 1 -d '@')"
        npm run jenkins
        '''
      }
      },
      "Functional Peer - Signatures" : {
        node('node-02'){
        sh '''
        export TEST=test/api/peer/peer.signatures.ws.js TEST_TYPE='FUNC'
        cd "$(echo $WORKSPACE | cut -f 1 -d '@')"
        npm run jenkins
        '''
      }
      },
      "Functional Peer - Transactions Collision" : {
        node('node-02'){
        sh '''
        export TEST=test/api/peer/peer.transactions.collision.ws.js TEST_TYPE='FUNC'
        cd "$(echo $WORKSPACE | cut -f 1 -d '@')"
        npm run jenkins
        '''
      }
      },
      "Functional Peer - Transactions Delegates" : {
        node('node-02'){
        sh '''
        export TEST=test/api/peer/peer.transactions.delegates.ws.js TEST_TYPE='FUNC'
        cd "$(echo $WORKSPACE | cut -f 1 -d '@')"
        npm run jenkins
        '''
      }
      },
      "Functional Peer - Transactions Main" : {
        node('node-02'){
        sh '''
        export TEST=test/api/peer/peer.transactions.main.ws.js  TEST_TYPE='FUNC'
        cd "$(echo $WORKSPACE | cut -f 1 -d '@')"
        npm run jenkins
        '''
      }
      },
      "Functional Peer - Transaction Signatures" : {
        node('node-02'){
        sh '''
        export TEST=test/api/peer/peer.transactions.signatures.ws.js  TEST_TYPE='FUNC'
        cd "$(echo $WORKSPACE | cut -f 1 -d '@')"
        npm run jenkins
        '''
      }
      },
      "Functional Peer - Peers" : {
        node('node-02'){
        sh '''
        export TEST=test/api/peers.js TEST_TYPE='FUNC'
        cd "$(echo $WORKSPACE | cut -f 1 -d '@')"
        npm run jenkins
        '''
      }
      },
      "Functional Peer - Votes" : {
        node('node-02'){
        sh '''
        export TEST=test/api/peer/peer.transactions.votes.ws.js TEST_TYPE='FUNC'
        cd "$(echo $WORKSPACE | cut -f 1 -d '@')"
        npm run jenkins
        '''
        }
      },  // End Node-02 Tests
      "Unit - Helpers" : {
        node('node-03'){
         sh '''
         export TEST=test/unit/helpers TEST_TYPE='UNIT'
         cd "$(echo $WORKSPACE | cut -f 1 -d '@')"
         npm run jenkins
         '''
       }
      },
      "Unit - Modules" : {
        node('node-03'){
         sh '''
         export TEST=test/unit/modules TEST_TYPE='UNIT'
         cd "$(echo $WORKSPACE | cut -f 1 -d '@')"
         npm run jenkins
         '''
       }
      },
      "Unit - SQL" : {
        node('node-03'){
         sh '''
         export TEST=test/unit/sql TEST_TYPE='UNIT'
         cd "$(echo $WORKSPACE | cut -f 1 -d '@')"
         npm run jenkins
         '''
       }
      },
      "Unit - Logic" : {
        node('node-03'){
         sh '''
         export TEST=test/unit/logic TEST_TYPE='UNIT'
         cd "$(echo $WORKSPACE | cut -f 1 -d '@')"
         npm run jenkins
         '''
       }
      },
      "Functional Stress - Transactions" : {
        node('node-03'){
         sh '''
         export TEST=test/api/peer/peer.transactions.stress.ws.js TEST_TYPE='FUNC'
         cd "$(echo $WORKSPACE | cut -f 1 -d '@')"
         npm run jenkins
         '''
       }
      }
    ) // End Parallel
  }
=======
					# Temporarily disabled until implemented
					#TEST=test/unit/modules/transactions.js TEST_TYPE='UNIT'
					#npm run jenkins
					'''
				}
			},
			"Unit - SQL" : {
				node('node-03'){
					sh '''
					export TEST=test/unit/sql TEST_TYPE='UNIT'
					cd "$(echo $WORKSPACE | cut -f 1 -d '@')"
					npm run jenkins
					'''
				}
			},
			"Unit - Logic" : {
				node('node-03'){
					sh '''
					export TEST=test/unit/logic TEST_TYPE='UNIT'
					cd "$(echo $WORKSPACE | cut -f 1 -d '@')"
					npm run jenkins
					'''
				}
			}, // Begin node-04
			"Functional Stress - Transactions" : {
				node('node-04'){
					sh '''
					export TEST=test/api/peer.transactions.stress.js TEST_TYPE='FUNC'
					cd "$(echo $WORKSPACE | cut -f 1 -d '@')"
					npm run jenkins
					'''
				}
			}
		) // End Parallel
	}
>>>>>>> 2502b553

	stage ('Gather Coverage') {
		parallel(
			"Gather Coverage Node-01" : {
				node('node-01'){
					sh '''#!/bin/bash
					export HOST=127.0.0.1:4000
					npm run fetchCoverage
					# Submit coverage reports to Master
					scp test/.coverage-func.zip jenkins@master-01:/var/lib/jenkins/coverage/coverage-func-node-01.zip
					'''
				}
			},
			"Gather Coverage Node-02" : {
				node('node-02'){
					sh '''#!/bin/bash
					export HOST=127.0.0.1:4000
					npm run fetchCoverage
					# Submit coverage reports to Master
					scp test/.coverage-func.zip jenkins@master-01:/var/lib/jenkins/coverage/coverage-func-node-02.zip
					'''
				}
			},
			"Gather Coverage Node-03" : {
				node('node-03'){
					sh '''#!/bin/bash
					export HOST=127.0.0.1:4000
					# Gathers unit test into single lcov.info
					npm run coverageReport
					npm run fetchCoverage
					# Submit coverage reports to Master
					scp test/.coverage-unit/* jenkins@master-01:/var/lib/jenkins/coverage/coverage-unit/
					scp test/.coverage-func.zip jenkins@master-01:/var/lib/jenkins/coverage/coverage-func-node-03.zip
					'''
				}
			},
			"Gather Coverage Node-04" : {
				node('node-04'){
					sh '''#!/bin/bash
					export HOST=127.0.0.1:4000
					npm run fetchCoverage
					# Submit coverage reports to Master
					scp test/.coverage-func.zip jenkins@master-01:/var/lib/jenkins/coverage/coverage-func-node-04.zip
					'''
				}
			}
		)
	}

	stage ('Submit Coverage') {
		node('master-01'){
			sh '''
			cd /var/lib/jenkins/coverage/
			unzip coverage-func-node-01.zip -d node-01
			unzip coverage-func-node-02.zip -d node-02
			unzip coverage-func-node-03.zip -d node-03
			unzip coverage-func-node-04.zip -d node-04
			bash merge_lcov.sh . merged-lcov.info
			cp merged-lcov.info $WORKSPACE/merged-lcov.info
			cp .coveralls.yml $WORKSPACE/.coveralls.yml
			cd $WORKSPACE
			cat merged-lcov.info | coveralls -v
			'''
		}
	}

	stage ('Cleanup') {
		parallel(
			"Cleanup Node-01" : {
				node('node-01'){
					sh '''
					pkill -f app.js -9
					'''
				}
			},
			"Cleanup Node-02" : {
				node('node-02'){
					sh '''
					pkill -f app.js -9
					'''
				}
			},
			"Cleanup Node-03" : {
				node('node-03'){
					sh '''
					pkill -f app.js -9
					'''
				}
			},
			"Cleanup Node-04" : {
				node('node-04'){
					sh '''
					pkill -f app.js -9
					'''
				}
			},
			"Cleanup Master" : {
				node('master-01'){
					sh '''
					cd /var/lib/jenkins/coverage/
					rm -rf node-0*
					rm -rf *.zip
					rm -rf coverage-unit/*
					rm -f merged-lcov.info
					rm -rf lisk/*
					rm -f coverage.json
					rm -f lcov.info
					'''
				}
			}
		)
	}

	stage ('Set milestone') {
		milestone 1
		currentBuild.result = 'SUCCESS'
	}
}<|MERGE_RESOLUTION|>--- conflicted
+++ resolved
@@ -218,7 +218,7 @@
 			"Functional Peer - Blocks" : {
 				node('node-02'){
 					sh '''
-					export TEST=test/api/peer.blocks.js TEST_TYPE='FUNC'
+					export TEST=test/api/peer/peer.blocks.ws.js TEST_TYPE='FUNC'
 					cd "$(echo $WORKSPACE | cut -f 1 -d '@')"
 					npm run jenkins
 					'''
@@ -227,7 +227,7 @@
 			"Functional Peer - Signatures" : {
 				node('node-02'){
 					sh '''
-					export TEST=test/api/peer.signatures.js TEST_TYPE='FUNC'
+					export TEST=test/api/peer/peer.signatures.ws.js TEST_TYPE='FUNC'
 					cd "$(echo $WORKSPACE | cut -f 1 -d '@')"
 					npm run jenkins
 					'''
@@ -236,7 +236,7 @@
 			"Functional Peer - Transactions Collision" : {
 				node('node-02'){
 					sh '''
-					export TEST=test/api/peer.transactions.collision.js TEST_TYPE='FUNC'
+					export TEST=test/api/peer/peer.transactions.collision.ws.js TEST_TYPE='FUNC'
 					cd "$(echo $WORKSPACE | cut -f 1 -d '@')"
 					npm run jenkins
 					'''
@@ -245,7 +245,7 @@
 			"Functional Peer - Transactions Delegates" : {
 				node('node-02'){
 					sh '''
-					export TEST=test/api/peer.transactions.delegates.js TEST_TYPE='FUNC'
+					export TEST=test/api/peer/peer.transactions.delegates.ws.js TEST_TYPE='FUNC'
 					cd "$(echo $WORKSPACE | cut -f 1 -d '@')"
 					npm run jenkins
 					'''
@@ -254,7 +254,7 @@
 			"Functional Peer - Transactions Main" : {
 				node('node-02'){
 					sh '''
-					export TEST=test/api/peer.transactions.main.js  TEST_TYPE='FUNC'
+					export TEST=test/api/peer/peer.transactions.main.ws.js  TEST_TYPE='FUNC'
 					cd "$(echo $WORKSPACE | cut -f 1 -d '@')"
 					npm run jenkins
 					'''
@@ -263,7 +263,7 @@
 			"Functional Peer - Transaction Signatures" : {
 				node('node-02'){
 					sh '''
-					export TEST=test/api/peer.transactions.signatures.js  TEST_TYPE='FUNC'
+					export TEST=test/api/peer/peer.transactions.signatures.ws.js TEST_TYPE='FUNC'
 					cd "$(echo $WORKSPACE | cut -f 1 -d '@')"
 					npm run jenkins
 					'''
@@ -281,7 +281,7 @@
 			"Functional Peer - Votes" : {
 				node('node-02'){
 					sh '''
-					export TEST=test/api/peer.transactions.votes.js TEST_TYPE='FUNC'
+					export TEST=test/api/peer/peer.transactions.votes.ws.js TEST_TYPE='FUNC'
 					cd "$(echo $WORKSPACE | cut -f 1 -d '@')"
 					npm run jenkins
 					'''
@@ -312,218 +312,6 @@
 					export TEST=test/unit/modules/rounds.js TEST_TYPE='UNIT'
 					npm run jenkins
 
-<<<<<<< HEAD
-  stage ('Parallel Tests') {
-    parallel(
-      "ESLint" : {
-        node('node-01'){
-        sh '''
-        cd "$(echo $WORKSPACE | cut -f 1 -d '@')"
-        npm run eslint
-        '''
-      }
-      },
-      "Functional Accounts" : {
-        node('node-01'){
-        sh '''
-        export TEST=test/api/accounts.js TEST_TYPE='FUNC'
-        cd "$(echo $WORKSPACE | cut -f 1 -d '@')"
-        npm run jenkins
-        '''
-      }
-      },
-      "Functional Blocks" : {
-        node('node-01'){
-        sh '''
-        export TEST=test/api/blocks.js TEST_TYPE='FUNC'
-        cd "$(echo $WORKSPACE | cut -f 1 -d '@')"
-        npm run jenkins
-        '''
-      }
-      },
-      "Functional Delegates" : {
-        node('node-01'){
-        sh '''
-        export TEST=test/api/delegates.js TEST_TYPE='FUNC'
-        cd "$(echo $WORKSPACE | cut -f 1 -d '@')"
-        npm run jenkins
-        '''
-      }
-      },
-      "Functional Dapps" : {
-        node('node-01'){
-        sh '''
-        export TEST=test/api/dapps.js TEST_TYPE='FUNC'
-        cd "$(echo $WORKSPACE | cut -f 1 -d '@')"
-        npm run jenkins
-        '''
-      }
-      },
-      "Functional Loader" : {
-        node('node-01'){
-        sh '''
-        export TEST=test/api/loader.js TEST_TYPE='FUNC'
-        cd "$(echo $WORKSPACE | cut -f 1 -d '@')"
-        npm run jenkins
-        '''
-      }
-      },
-      "Functional Multisignatures" : {
-        node('node-01'){
-        sh '''
-        export TEST=test/api/multisignatures.js TEST_TYPE='FUNC'
-        cd "$(echo $WORKSPACE | cut -f 1 -d '@')"
-        npm run jenkins
-        '''
-      }
-      },
-      "Functional Signatures" : {
-        node('node-01'){
-        sh '''
-        export TEST=test/api/signatures.js TEST_TYPE='FUNC'
-        cd "$(echo $WORKSPACE | cut -f 1 -d '@')"
-        npm run jenkins
-        '''
-      }
-      },
-      "Functional Transactions" : {
-        node('node-01'){
-        sh '''
-        export TEST=test/api/transactions.js TEST_TYPE='FUNC'
-        cd "$(echo $WORKSPACE | cut -f 1 -d '@')"
-        npm run jenkins
-        '''
-        }
-      }, //End node-01 tests
-      "Functional Peer - Peer" : {
-        node('node-02'){
-        sh '''
-        export TEST=test/api/peer/peer.ws.js TEST_TYPE='FUNC'
-        cd "$(echo $WORKSPACE | cut -f 1 -d '@')"
-        npm run jenkins
-        '''
-      }
-      },
-      "Functional Peer - Blocks" : {
-        node('node-02'){
-        sh '''
-        export TEST=test/api/peer/peer.blocks.ws.js TEST_TYPE='FUNC'
-        cd "$(echo $WORKSPACE | cut -f 1 -d '@')"
-        npm run jenkins
-        '''
-      }
-      },
-      "Functional Peer - Signatures" : {
-        node('node-02'){
-        sh '''
-        export TEST=test/api/peer/peer.signatures.ws.js TEST_TYPE='FUNC'
-        cd "$(echo $WORKSPACE | cut -f 1 -d '@')"
-        npm run jenkins
-        '''
-      }
-      },
-      "Functional Peer - Transactions Collision" : {
-        node('node-02'){
-        sh '''
-        export TEST=test/api/peer/peer.transactions.collision.ws.js TEST_TYPE='FUNC'
-        cd "$(echo $WORKSPACE | cut -f 1 -d '@')"
-        npm run jenkins
-        '''
-      }
-      },
-      "Functional Peer - Transactions Delegates" : {
-        node('node-02'){
-        sh '''
-        export TEST=test/api/peer/peer.transactions.delegates.ws.js TEST_TYPE='FUNC'
-        cd "$(echo $WORKSPACE | cut -f 1 -d '@')"
-        npm run jenkins
-        '''
-      }
-      },
-      "Functional Peer - Transactions Main" : {
-        node('node-02'){
-        sh '''
-        export TEST=test/api/peer/peer.transactions.main.ws.js  TEST_TYPE='FUNC'
-        cd "$(echo $WORKSPACE | cut -f 1 -d '@')"
-        npm run jenkins
-        '''
-      }
-      },
-      "Functional Peer - Transaction Signatures" : {
-        node('node-02'){
-        sh '''
-        export TEST=test/api/peer/peer.transactions.signatures.ws.js  TEST_TYPE='FUNC'
-        cd "$(echo $WORKSPACE | cut -f 1 -d '@')"
-        npm run jenkins
-        '''
-      }
-      },
-      "Functional Peer - Peers" : {
-        node('node-02'){
-        sh '''
-        export TEST=test/api/peers.js TEST_TYPE='FUNC'
-        cd "$(echo $WORKSPACE | cut -f 1 -d '@')"
-        npm run jenkins
-        '''
-      }
-      },
-      "Functional Peer - Votes" : {
-        node('node-02'){
-        sh '''
-        export TEST=test/api/peer/peer.transactions.votes.ws.js TEST_TYPE='FUNC'
-        cd "$(echo $WORKSPACE | cut -f 1 -d '@')"
-        npm run jenkins
-        '''
-        }
-      },  // End Node-02 Tests
-      "Unit - Helpers" : {
-        node('node-03'){
-         sh '''
-         export TEST=test/unit/helpers TEST_TYPE='UNIT'
-         cd "$(echo $WORKSPACE | cut -f 1 -d '@')"
-         npm run jenkins
-         '''
-       }
-      },
-      "Unit - Modules" : {
-        node('node-03'){
-         sh '''
-         export TEST=test/unit/modules TEST_TYPE='UNIT'
-         cd "$(echo $WORKSPACE | cut -f 1 -d '@')"
-         npm run jenkins
-         '''
-       }
-      },
-      "Unit - SQL" : {
-        node('node-03'){
-         sh '''
-         export TEST=test/unit/sql TEST_TYPE='UNIT'
-         cd "$(echo $WORKSPACE | cut -f 1 -d '@')"
-         npm run jenkins
-         '''
-       }
-      },
-      "Unit - Logic" : {
-        node('node-03'){
-         sh '''
-         export TEST=test/unit/logic TEST_TYPE='UNIT'
-         cd "$(echo $WORKSPACE | cut -f 1 -d '@')"
-         npm run jenkins
-         '''
-       }
-      },
-      "Functional Stress - Transactions" : {
-        node('node-03'){
-         sh '''
-         export TEST=test/api/peer/peer.transactions.stress.ws.js TEST_TYPE='FUNC'
-         cd "$(echo $WORKSPACE | cut -f 1 -d '@')"
-         npm run jenkins
-         '''
-       }
-      }
-    ) // End Parallel
-  }
-=======
 					# Temporarily disabled until implemented
 					#TEST=test/unit/modules/transactions.js TEST_TYPE='UNIT'
 					#npm run jenkins
@@ -551,7 +339,7 @@
 			"Functional Stress - Transactions" : {
 				node('node-04'){
 					sh '''
-					export TEST=test/api/peer.transactions.stress.js TEST_TYPE='FUNC'
+					export TEST=test/api/peer/peer.transactions.stress.ws.js TEST_TYPE='FUNC'
 					cd "$(echo $WORKSPACE | cut -f 1 -d '@')"
 					npm run jenkins
 					'''
@@ -559,7 +347,6 @@
 			}
 		) // End Parallel
 	}
->>>>>>> 2502b553
 
 	stage ('Gather Coverage') {
 		parallel(
