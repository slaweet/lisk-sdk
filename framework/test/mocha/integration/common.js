/*
 * Copyright © 2018 Lisk Foundation
 *
 * See the LICENSE file at the top-level directory of this distribution
 * for licensing information.
 *
 * Unless otherwise agreed in a custom licensing agreement with the Lisk Foundation,
 * no part of this software, including this file, may be copied, modified,
 * propagated, or distributed except according to the terms contained in the
 * LICENSE file.
 *
 * Removal or modification of this copyright notice is prohibited.
 */

'use strict';

const async = require('async');
const Promise = require('bluebird');
const {
	transfer,
	registerSecondPassphrase,
	registerDelegate,
	registerMultisignature,
	castVotes,
	createDapp,
} = require('@liskhq/lisk-transactions');
const slots = require('../../../src/modules/chain/helpers/slots');
const application = require('../common/application');
const randomUtil = require('../common/utils/random');
const accountFixtures = require('../fixtures/accounts');
const initTransaction = require('../../../src/modules/chain/helpers/init_transaction.js');

const { ACTIVE_DELEGATES } = global.constants;

function getDelegateForSlot(library, slot, cb) {
	const lastBlock = library.modules.blocks.lastBlock.get();
	const round = slots.calcRound(lastBlock.height + 1);

	library.modules.delegates.generateDelegateList(round, null, (err, list) => {
		const delegatePublicKey = list[slot % ACTIVE_DELEGATES];
		return cb(err, delegatePublicKey);
	});
}

function createBlock(library, transactions, timestamp, keypair, previousBlock) {
	transactions = transactions.map(initTransaction);
	const block = library.logic.block.create({
		keypair,
		timestamp,
		previousBlock,
		transactions,
	});

	block.id = library.logic.block.getId(block);
	block.height = previousBlock.height + 1;
	return block;
}

function createValidBlock(library, transactions, cb) {
	const lastBlock = library.modules.blocks.lastBlock.get();
	const slot = slots.getSlotNumber();
	const keypairs = library.modules.delegates.getForgersKeyPairs();
	getDelegateForSlot(library, slot, (err, delegateKey) => {
		const block = createBlock(
			library,
			transactions,
			slots.getSlotTime(slot),
			keypairs[delegateKey],
			lastBlock
		);
		cb(err, block);
	});
}

function getBlocks(library, cb) {
	library.sequence.add(sequenceCb => {
		library.components.storage.adapter.db
			.query('SELECT "id" FROM blocks ORDER BY "height" DESC LIMIT 10;')
			.then(rows => {
				sequenceCb();
				cb(null, _.map(rows, 'id'));
			})
			.catch(err => {
				__testContext.debug(err.stack);
				cb(err);
			});
	});
}

function getNextForger(library, offset, cb) {
	offset = !offset ? 1 : offset;

	const lastBlock = library.modules.blocks.lastBlock.get();
	const slot = slots.getSlotNumber(lastBlock.timestamp);
	getDelegateForSlot(library, slot + offset, cb);
}

function forge(library, cb) {
	const keypairs = library.modules.delegates.getForgersKeyPairs();

	async.waterfall(
		[
			function(seriesCb) {
				fillPool(library, seriesCb);
			},
			function(seriesCb) {
				getNextForger(library, null, seriesCb);
			},
			function(delegate, seriesCb) {
				let last_block = library.modules.blocks.lastBlock.get();
				const slot = slots.getSlotNumber(last_block.timestamp) + 1;
				const keypair = keypairs[delegate];
				__testContext.debug(
					`		Last block height: ${last_block.height} Last block ID: ${
						last_block.id
					} Last block timestamp: ${
						last_block.timestamp
					} Next slot: ${slot} Next delegate PK: ${delegate} Next block timestamp: ${slots.getSlotTime(
						slot
					)}`
				);
				library.modules.blocks.process.generateBlock(
					keypair,
					slots.getSlotTime(slot),
					err => {
						if (err) {
							return seriesCb(err);
						}
						last_block = library.modules.blocks.lastBlock.get();
						__testContext.debug(
							`		New last block height: ${last_block.height} New last block ID: ${
								last_block.id
							}`
						);
						return seriesCb(err);
					}
				);
			},
		],
		err => {
			cb(err);
		}
	);
}

function deleteLastBlock(library, cb) {
	library.modules.blocks.chain.deleteLastBlock(cb);
}

function fillPool(library, cb) {
	const transactionPool = library.rewiredModules.transactions.__get__(
		'__private.transactionPool'
	);
	transactionPool.fillPool(cb);
}

function addTransaction(library, transaction, cb) {
	// Add transaction to transactions pool - we use shortcut here to bypass transport module, but logic is the same
	// See: modules.transport.__private.receiveTransaction
	__testContext.debug(`	Add transaction ID: ${transaction.id}`);
<<<<<<< HEAD

	transaction = initTransaction(transaction);
=======
	convertToBigNum([transaction]);
	transaction = library.logic.transaction.objectNormalize(transaction);
>>>>>>> a576e533
	library.balancesSequence.add(sequenceCb => {
		library.modules.transactions.processUnconfirmedTransaction(
			transaction,
			true,
			err => {
				if (err) {
					return setImmediate(sequenceCb, err.toString());
				}
				return setImmediate(sequenceCb, null, transaction.id);
			}
		);
	}, cb);
}

function addTransactionToUnconfirmedQueue(library, transaction, cb) {
	// Add transaction to transactions pool - we use shortcut here to bypass transport module, but logic is the same
	// See: modules.transport.__private.receiveTransaction
	transaction = initTransaction(transaction);
	library.modules.transactions.processUnconfirmedTransaction(
		transaction,
		true,
		err => {
			if (err) {
				return setImmediate(cb, err.toString());
			}
			const transactionPool = library.rewiredModules.transactions.__get__(
				'__private.transactionPool'
			);
			return transactionPool.fillPool(cb);
		}
	);
}

function addTransactionsAndForge(library, transactions, forgeDelay, cb) {
	if (typeof forgeDelay === 'function') {
		cb = forgeDelay;
		forgeDelay = 800;
	}

	async.waterfall(
		[
			function addTransactions(waterCb) {
				async.eachSeries(
					transactions,
					(transaction, eachSeriesCb) => {
						addTransaction(library, transaction, eachSeriesCb);
					},
					waterCb
				);
			},
			function(waterCb) {
				if (forgeDelay > 0) {
					setTimeout(() => {
						forge(library, waterCb);
					}, forgeDelay);
				} else {
					setImmediate(forge, library, waterCb);
				}
			},
		],
		err => {
			cb(err);
		}
	);
}

function getAccountFromDb(library, address) {
	return Promise.all([
		library.components.storage.adapter.execute(
			`SELECT * FROM mem_accounts where address = '${address}'`
		),
		library.components.storage.adapter.execute(
			`SELECT * FROM mem_accounts2multisignatures where "accountId" = '${address}'`
		),
		library.components.storage.adapter.db.query(
			`SELECT * FROM mem_accounts2u_multisignatures where "accountId" = '${address}'`
		),
	]).then(res => {
		return {
			// Get the first row if resultant array is not empty
			mem_accounts: res[0].length > 0 ? res[0][0] : res[0],
			mem_accounts2multisignatures: res[1],
			mem_accounts2u_multisignatures: res[2],
		};
	});
}

function getTransactionFromModule(library, filter, cb) {
	library.modules.transactions.getTransactions(filter, (err, res) => {
		cb(err, res);
	});
}

function getUnconfirmedTransactionFromModule(library, filter, cb) {
	library.modules.transactions.shared.getUnconfirmedTransactions(
		filter,
		(err, res) => {
			cb(err, res);
		}
	);
}

function getMultisignatureTransactions(library, filter, cb) {
	library.modules.transactions.shared.getMultisignatureTransactions(
		filter,
		(err, res) => {
			cb(err, res);
		}
	);
}

function beforeBlock(type, cb) {
	// eslint-disable-next-line mocha/no-top-level-hooks
	before(
		'init sandboxed application, credit account and register dapp',
		done => {
			application.init(
				{ sandbox: { name: `lisk_test_${type}` } },
				(err, library) => {
					cb(library);
					return done();
				}
			);
		}
	);

	// eslint-disable-next-line mocha/no-top-level-hooks
	after('cleanup sandboxed application', done => {
		application.cleanup(done);
	});
}

function loadTransactionType(key, account, dapp, secondPassphrase, cb) {
	let transaction;
	const accountCopy = _.cloneDeep(account);
	if (secondPassphrase === true) {
		accountCopy.secondPassphrase = null;
	} else if (secondPassphrase === false) {
		accountCopy.secondPassphrase = 'invalid_second_passphrase';
	}
	switch (key) {
		case 'SEND':
			transaction = transfer({
				amount: '1',
				passphrase: accountCopy.passphrase,
				secondPassphrase: accountCopy.secondPassphrase,
				recipientId: randomUtil.account().address,
			});
			break;
		case 'SIGNATURE':
			transaction = registerSecondPassphrase({
				passphrase: account.passphrase,
				secondPassphrase: account.secondPassphrase,
			});
			break;
		case 'DELEGATE':
			transaction = registerDelegate({
				passphrase: accountCopy.passphrase,
				secondPassphrase: accountCopy.secondPassphrase,
				username: accountCopy.username,
			});
			break;
		case 'VOTE':
			transaction = castVotes({
				passphrase: accountCopy.passphrase,
				secondPassphrase: accountCopy.secondPassphrase,
				votes: [accountFixtures.existingDelegate.publicKey],
			});
			break;
		case 'MULTI':
			transaction = registerMultisignature({
				passphrase: accountCopy.passphrase,
				secondPassphrase: accountCopy.secondPassphrase,
				keysgroup: [accountFixtures.existingDelegate.publicKey],
				lifetime: 1,
				minimum: 1,
			});
			break;
		case 'DAPP':
			transaction = createDapp({
				passphrase: accountCopy.passphrase,
				secondPassphrase: accountCopy.secondPassphrase,
				options: randomUtil.guestbookDapp,
			});
			break;
		// no default
	}

	cb(transaction);
}

function transactionInPool(library, transactionId) {
	const transactionPool = library.rewiredModules.transactions.__get__(
		'__private.transactionPool'
	);
	return transactionPool.transactionInPool(transactionId);
}

module.exports = {
	getNextForger,
	forge,
	deleteLastBlock,
	fillPool,
	addTransaction,
	addTransactionToUnconfirmedQueue,
	createValidBlock,
	addTransactionsAndForge,
	getBlocks,
	getAccountFromDb,
	getTransactionFromModule,
	getUnconfirmedTransactionFromModule,
	beforeBlock,
	loadTransactionType,
	getMultisignatureTransactions,
	transactionInPool,
};<|MERGE_RESOLUTION|>--- conflicted
+++ resolved
@@ -158,13 +158,7 @@
 	// Add transaction to transactions pool - we use shortcut here to bypass transport module, but logic is the same
 	// See: modules.transport.__private.receiveTransaction
 	__testContext.debug(`	Add transaction ID: ${transaction.id}`);
-<<<<<<< HEAD
-
 	transaction = initTransaction(transaction);
-=======
-	convertToBigNum([transaction]);
-	transaction = library.logic.transaction.objectNormalize(transaction);
->>>>>>> a576e533
 	library.balancesSequence.add(sequenceCb => {
 		library.modules.transactions.processUnconfirmedTransaction(
 			transaction,
