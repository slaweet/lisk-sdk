/* eslint-disable mocha/no-pending-tests */
const { promisify } = require('util');
const {
	getAddressAndPublicKeyFromPassphrase,
} = require('@liskhq/lisk-cryptography');
const randomstring = require('randomstring');
const {
	BaseTransaction,
	TransferTransaction,
	transfer,
} = require('@liskhq/lisk-transactions');
const {
	addTransaction,
	forge: commonForge,
	getDelegateForSlot,
	createValidBlock: createBlock,
} = require('./common');
const commonApplication = require('../common/application');
const accountFixtures = require('../fixtures/accounts');
const randomUtil = require('../common/utils/random');
const slots = require('../../../src/modules/chain/helpers/slots');

// Promisify callback functions
const forge = promisify(commonForge);
const addTransactionPromisified = promisify(addTransaction);
const application = {
	init: promisify(commonApplication.init),
	cleanup: promisify(commonApplication.cleanup),
};
// Constants
const EPOCH_TIME = new Date(Date.UTC(2016, 4, 24, 17, 0, 0, 0));
const { MAX_TRANSACTIONS_PER_BLOCK } = global.constants;
/**
 * The type identifier of the Custom Transaction
 * @type {number}
 */
const CUSTOM_TRANSACTION_TYPE = 7;

/**
 * Implementation of the Custom Transaction enclosed in a class
 */
class CustomTransationClass extends BaseTransaction {
	constructor(input) {
		super(input);
		this.type = CUSTOM_TRANSACTION_TYPE;
		this.asset = input.asset;
	}

	// eslint-disable-next-line class-methods-use-this
	assetToJSON() {
		return this.asset;
	}

	// eslint-disable-next-line class-methods-use-this,no-empty-function
	async prepare(store) {
		await store.account.cache([
			{
				address: this.senderId,
			},
			{
				address: this.recipientId,
			},
		]);
	}

	// eslint-disable-next-line class-methods-use-this
	assetToBytes() {
		return Buffer.alloc(0);
	}

	// eslint-disable-next-line class-methods-use-this
	applyAsset() {
		return [];
	}

	// eslint-disable-next-line class-methods-use-this
	validateAsset() {
		return [];
	}

	// eslint-disable-next-line class-methods-use-this
	undoAsset() {
		return [];
	}

	// eslint-disable-next-line class-methods-use-this
	verifyAgainstTransactions(transactions) {
		transactions.forEach(() => true);
		return [];
	}
}

/**
 * Create and sign a CustomTransaction and format it as JSON so it can be send
 * throughout the network.
 * @param passphrase
 * @param senderId
 * @param senderPublicKey
 * @returns {TransactionJSON}
 */
function createRawCustomTransaction({ passphrase, senderId, senderPublicKey }) {
	const aCustomTransation = new CustomTransationClass({
		senderId,
		senderPublicKey,
		asset: {
			data: randomstring.generate({
				length: 10,
				charset: 'alphabetic',
				capitalization: 'lowercase',
			}),
		},
		fee: (10000000).toString(),
		timestamp: Math.floor((new Date().getTime() - EPOCH_TIME.getTime()) / 1000),
	});
	aCustomTransation.sign(passphrase);

	return aCustomTransation.toJSON();
}

function createRawBlock(library, rawTransactions, callback) {
	const lastBlock = library.modules.blocks.lastBlock.get();
	const slot = slots.getSlotNumber();
	const keypairs = library.modules.forger.getForgersKeyPairs();
	const transactions = rawTransactions.map(rawTransaction =>
		library.modules.interfaceAdapters.transactions.fromJson(rawTransaction)
	);

	return getDelegateForSlot(library, slot, (err, delegateKey) => {
		if (err) return callback(err);

		const block = library.logic.block.create({
			keypair: keypairs[delegateKey],
			timestamp: slots.getSlotTime(slot),
			previousBlock: lastBlock,
			transactions,
		});

		block.id = library.logic.block.getId(block);
		block.height = lastBlock.height + 1;
		block.transactions = block.transactions.map(transaction =>
			transaction.toJSON()
		);
		return callback(null, block);
	});
}

function setMatcherAndRegisterTx(scope, transactionClass, matcher) {
	Object.defineProperty(transactionClass.prototype, 'matcher', {
		get: () => matcher,
		configurable: true,
	});

	scope.modules.interfaceAdapters.transactions.transactionClassMap.set(
		CUSTOM_TRANSACTION_TYPE,
		CustomTransationClass
	);
}

describe('matcher', () => {
	let scope;
	let transactionPool;
	let receiveTransaction;
	const randomAccount = randomUtil.account();
	const genesisAccount = {
		passphrase: accountFixtures.genesis.passphrase,
		...getAddressAndPublicKeyFromPassphrase(accountFixtures.genesis.passphrase),
	};
	const commonTransactionData = {
		passphrase: genesisAccount.passphrase,
		recipientId: randomAccount.address,
		senderId: genesisAccount.address,
		senderPublicKey: genesisAccount.publicKey,
	};

	before(async () => {
		TransferTransaction.matcher = () => false;

		scope = await application.init({
			sandbox: {
				name: 'lisk_test_integration_matcher',
			},
			scope: {
				config: {
					broadcasts: {
						active: true,
					},
				},
			},
		});

		scope.config.broadcasts.active = true;
		/* TODO: [BUG] There is a current restriction on transaction type and it cannot
		be bigger than 7, so for this tests transaction type 7 can be removed from
		registered transactions map so the CustomTransaction can be added with that
		id. Type 7 is not used anyways. */
		scope.modules.interfaceAdapters.transactions.transactionClassMap.delete(7);
		receiveTransaction = scope.rewiredModules.transport.__get__(
			'__private.receiveTransaction'
		);
		transactionPool = scope.modules.transactionPool;

		// Define matcher property to be configurable so it can be overriden in the tests
		setMatcherAndRegisterTx(scope, CustomTransationClass, () => {});
	});

	after(() => {
		return application.cleanup();
	});

	afterEach(async () => {
		// Delete the custom transaction type from the registered transactions list
		// So it can be registered again with the same type and maybe a different implementation in a different test.
		scope.modules.interfaceAdapters.transactions.transactionClassMap.delete(
			CUSTOM_TRANSACTION_TYPE
		);

		// Reset transaction pool so it starts fresh back again with no transactions.
		transactionPool.resetPool();

		// Delete all blocks and set lastBlock back to the genesisBlock.
		try {
			await scope.components.storage.entities.Block.begin(t => {
				return t.batch([
					scope.components.storage.adapter.db.none(
						'DELETE FROM blocks WHERE "height" > 1;'
					),
					scope.components.storage.adapter.db.none('DELETE FROM forks_stat;'),
				]);
			});
			scope.modules.blocks.lastBlock.set(__testContext.config.genesisBlock);
		} catch (err) {
			__testContext.debug(err.stack);
		}
	});

	describe('when receiving transactions from a peer', () => {
		it('should not include a disallowed transaction in the transaction pool', done => {
			// Arrange
			// Force the matcher function to return always _FALSE_, for easy testing
			// and register the transaction
			setMatcherAndRegisterTx(scope, CustomTransationClass, () => false);

			const rawTransaction = createRawCustomTransaction(commonTransactionData);

			// Act: simulate receiving transactions from another peer
<<<<<<< HEAD
			receiveTransaction(
				rawTransaction,
				randomstring.generate(16),
				null,
				err => {
					// Assert
					expect(
						scope.modules.transactionPool.transactionInPool(rawTransaction.id)
					).to.be.false;
					expect(err[0]).to.be.instanceOf(Error);
					expect(err[0].message).to.equal(
						`Transaction type ${CUSTOM_TRANSACTION_TYPE} is currently not allowed.`
					);
					done();
				}
			);
=======
			receiveTransaction(rawTransaction, null, err => {
				// Assert
				expect(scope.modules.transactions.transactionInPool(rawTransaction.id))
					.to.be.false;
				expect(err[0]).to.be.instanceOf(Error);
				expect(err[0].message).to.equal(
					`Transaction type ${CUSTOM_TRANSACTION_TYPE} is currently not allowed.`
				);
				done();
			});
>>>>>>> 2bc75e4b
		});

		it('should include an allowed transaction in the transaction pool', done => {
			// Arrange
			setMatcherAndRegisterTx(scope, CustomTransationClass, () => true);

			const jsonTransaction = createRawCustomTransaction(commonTransactionData);

			// Act
<<<<<<< HEAD
			receiveTransaction(
				jsonTransaction,
				randomstring.generate(16),
				null,
				err => {
					// Assert
					expect(
						scope.modules.transactionPool.transactionInPool(jsonTransaction.id)
					).to.be.true;
					expect(err).to.be.null;
					done();
				}
			);
=======
			receiveTransaction(jsonTransaction, null, err => {
				// Assert
				expect(scope.modules.transactions.transactionInPool(jsonTransaction.id))
					.to.be.true;
				expect(err).to.be.null;
				done();
			});
>>>>>>> 2bc75e4b
		});
	});

	describe('when receiving a block from another peer', () => {
		it('should reject the block if it contains disallowed transactions for the given block context', done => {
			// Arrange
			setMatcherAndRegisterTx(scope, CustomTransationClass, () => false);
			const jsonTransaction = createRawCustomTransaction(commonTransactionData);

			createRawBlock(scope, [jsonTransaction], (err, rawBlock) => {
				if (err) {
					return done(err);
				}

				// Act: Simulate receiving a block from a peer
				scope.modules.blocks.process.receiveBlockFromNetwork(rawBlock);
				return scope.sequence.__tick(tickErr => {
					if (tickErr) {
						return done(tickErr);
					}

					// Assert: received block should be accepted and set as the last block
					expect(scope.modules.blocks.lastBlock.get().height).to.equal(1);

					return done();
				});
			});
		});

		it('should accept the block if it contains allowed transactions for the given block context', done => {
			// Arrange
			setMatcherAndRegisterTx(scope, CustomTransationClass, () => true);
			const jsonTransaction = createRawCustomTransaction(commonTransactionData);

			// TODO: Actually create

			createBlock(scope, [jsonTransaction], (err, block) => {
				if (err) {
					return done(err);
				}

				// Act: Simulate receiving a block from a peer
				scope.modules.blocks.process.receiveBlockFromNetwork(block);
				return scope.sequence.__tick(tickErr => {
					if (tickErr) {
						return done(tickErr);
					}

					// Assert: received block should be accepted and set as the last block
					expect(scope.modules.blocks.lastBlock.get().height).to.equal(2);

					return done();
				});
			});
		});
	});

	describe('when forging a new block', () => {
		describe('when transaction pool is full and current context (last block height) at forging time, no longer matches the transaction matcher', () => {
			it('should not include the transaction in a new block if it is not allowed anymore', async () => {
				// Arrange
				// Transaction is only allowed it last block height is < 2
				setMatcherAndRegisterTx(
					scope,
					CustomTransationClass,
					({ blockHeight }) => blockHeight < 2
				);

				const jsonTransaction = createRawCustomTransaction(
					commonTransactionData
				);

				// Populate transaction pool with more transactions so we can delay applying the custom transaction
				const addTransactionsToPoolSteps = Array(MAX_TRANSACTIONS_PER_BLOCK)
					.fill()
					.map((_, i) => {
						const dummyTransferTransaction = transfer({
							amount: '1',
							data: i.toString(),
							passphrase: accountFixtures.genesis.passphrase,
							recipientId: randomAccount.address,
						});
						return addTransactionPromisified(scope, dummyTransferTransaction);
					});

				// Wait until the pool is populated with other transactions
				await Promise.all(addTransactionsToPoolSteps);

				// Add transaction to the transaction pool. It will be added as
				// the matcher will return true given the current block height is 1 (genesisBlock)
				await addTransactionPromisified(scope, jsonTransaction);

				// Forge dummy transactions. Height will be 2.
				await forge(scope);

				// Attempt to forge again and include CustomTransaction in the block.
				await forge(scope);

				const lastBlock = scope.modules.blocks.lastBlock.get();
				expect(
					lastBlock.transactions.some(
						transation => transation.id === jsonTransaction.id
					)
				).to.be.false;
				expect(lastBlock.transactions.length).to.equal(0);
			});
		});

		it('should include allowed transactions in the block', async () => {
			// Arrange
			setMatcherAndRegisterTx(scope, CustomTransationClass, () => true);
			const jsonTransaction = createRawCustomTransaction(commonTransactionData);

			// Add transaction to the transaction pool.
			await addTransactionPromisified(scope, jsonTransaction);

			// Act: forge
			await forge(scope);

			const lastBlock = scope.modules.blocks.lastBlock.get();
			expect(
				lastBlock.transactions.some(
					transation => transation.id === jsonTransaction.id
				)
			).to.be.true;
		});
	});
});<|MERGE_RESOLUTION|>--- conflicted
+++ resolved
@@ -243,35 +243,17 @@
 			const rawTransaction = createRawCustomTransaction(commonTransactionData);
 
 			// Act: simulate receiving transactions from another peer
-<<<<<<< HEAD
-			receiveTransaction(
-				rawTransaction,
-				randomstring.generate(16),
-				null,
-				err => {
-					// Assert
-					expect(
-						scope.modules.transactionPool.transactionInPool(rawTransaction.id)
-					).to.be.false;
-					expect(err[0]).to.be.instanceOf(Error);
-					expect(err[0].message).to.equal(
-						`Transaction type ${CUSTOM_TRANSACTION_TYPE} is currently not allowed.`
-					);
-					done();
-				}
-			);
-=======
 			receiveTransaction(rawTransaction, null, err => {
 				// Assert
-				expect(scope.modules.transactions.transactionInPool(rawTransaction.id))
-					.to.be.false;
+				expect(
+					scope.modules.transactionPool.transactionInPool(rawTransaction.id)
+				).to.be.false;
 				expect(err[0]).to.be.instanceOf(Error);
 				expect(err[0].message).to.equal(
 					`Transaction type ${CUSTOM_TRANSACTION_TYPE} is currently not allowed.`
 				);
 				done();
 			});
->>>>>>> 2bc75e4b
 		});
 
 		it('should include an allowed transaction in the transaction pool', done => {
@@ -281,29 +263,14 @@
 			const jsonTransaction = createRawCustomTransaction(commonTransactionData);
 
 			// Act
-<<<<<<< HEAD
-			receiveTransaction(
-				jsonTransaction,
-				randomstring.generate(16),
-				null,
-				err => {
-					// Assert
-					expect(
-						scope.modules.transactionPool.transactionInPool(jsonTransaction.id)
-					).to.be.true;
-					expect(err).to.be.null;
-					done();
-				}
-			);
-=======
 			receiveTransaction(jsonTransaction, null, err => {
 				// Assert
-				expect(scope.modules.transactions.transactionInPool(jsonTransaction.id))
-					.to.be.true;
+				expect(
+					scope.modules.transactionPool.transactionInPool(jsonTransaction.id)
+				).to.be.true;
 				expect(err).to.be.null;
 				done();
 			});
->>>>>>> 2bc75e4b
 		});
 	});
 
