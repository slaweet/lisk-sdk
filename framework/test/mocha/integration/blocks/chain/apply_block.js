/*
 * Copyright © 2018 Lisk Foundation
 *
 * See the LICENSE file at the top-level directory of this distribution
 * for licensing information.
 *
 * Unless otherwise agreed in a custom licensing agreement with the Lisk Foundation,
 * no part of this software, including this file, may be copied, modified,
 * propagated, or distributed except according to the terms contained in the
 * LICENSE file.
 *
 * Removal or modification of this copyright notice is prohibited.
 */

'use strict';

const async = require('async');
const expect = require('chai').expect;
const {
	transfer,
	registerSecondPassphrase,
	registerDelegate,
} = require('@liskhq/lisk-transactions');
const accountFixtures = require('../../../fixtures/accounts');
const randomUtil = require('../../../common/utils/random');
const localCommon = require('../../common');

describe('system test (blocks) - chain/applyBlock', () => {
	const transferAmount = (100000000 * 100).toString();
	let library;
	let storage;

	localCommon.beforeBlock('system_blocks_chain_apply_block', lib => {
		library = lib;
		storage = library.components.storage;
	});

	afterEach(done => {
		storage.entities.Block.begin(t => {
			return t.batch([
				storage.adapter.db.none('DELETE FROM blocks WHERE "height" > 1;'),
				storage.adapter.db.none('DELETE FROM forks_stat;'),
			]);
		})
			.then(() => {
				library.modules.blocks.lastBlock.set(__testContext.config.genesisBlock);
				done();
			})
			.catch(err => {
				__testContext.debug(err.stack);
				done();
			});
	});

	let blockAccount1;
	let blockAccount2;
	let poolAccount3;
	let poolAccount4;

	beforeEach('send funds to accounts', done => {
		blockAccount1 = randomUtil.account();
		blockAccount2 = randomUtil.account();
		poolAccount3 = randomUtil.account();
		poolAccount4 = randomUtil.account();

		const fundTrsForAccount1 = transfer({
			amount: transferAmount,
			passphrase: accountFixtures.genesis.passphrase,
			recipientId: blockAccount1.address,
		});

		const fundTrsForAccount2 = transfer({
			amount: transferAmount,
			passphrase: accountFixtures.genesis.passphrase,
			recipientId: blockAccount2.address,
		});

		const fundTrsForAccount3 = transfer({
			amount: transferAmount,
			passphrase: accountFixtures.genesis.passphrase,
			recipientId: poolAccount3.address,
		});

		const fundTrsForAccount4 = transfer({
			amount: transferAmount,
			passphrase: accountFixtures.genesis.passphrase,
			recipientId: poolAccount4.address,
		});

		localCommon.addTransactionsAndForge(
			library,
			[
				fundTrsForAccount1,
				fundTrsForAccount2,
				fundTrsForAccount3,
				fundTrsForAccount4,
			],
			err => {
				expect(err).to.not.exist;
				done();
			}
		);
	});

	describe('applyBlock', () => {
		let block;
		let blockTransaction1;
		let blockTransaction2;

		beforeEach('create block', done => {
			blockTransaction1 = registerDelegate({
				passphrase: blockAccount1.passphrase,
				username: blockAccount1.username,
			});
			blockTransaction2 = registerDelegate({
				passphrase: blockAccount2.passphrase,
				username: blockAccount2.username,
			});
			blockTransaction1.senderId = blockAccount1.address;
			blockTransaction2.senderId = blockAccount2.address;

			blockTransaction1.recipientId = blockAccount1.address;
			blockTransaction2.recipientId = blockAccount2.address;

			localCommon.createValidBlock(
				library,
				[blockTransaction1, blockTransaction2],
				(err, b) => {
					block = b;
					done(err);
				}
			);
		});

<<<<<<< HEAD
=======
		describe('undoUnconfirmedList', () => {
			let transaction3;
			let transaction4;

			beforeEach('with transactions in unconfirmed queue', done => {
				transaction3 = registerSecondPassphrase({
					passphrase: poolAccount3.passphrase,
					secondPassphrase: poolAccount3.secondPassphrase,
				});

				transaction4 = registerSecondPassphrase({
					passphrase: poolAccount4.passphrase,
					secondPassphrase: poolAccount4.secondPassphrase,
				});

				transaction3.senderId = poolAccount3.address;
				transaction4.senderId = poolAccount4.address;
				transaction3.recipientId = '';
				transaction4.recipientId = '';

				async.map(
					[transaction3, transaction4],
					(transaction, eachCb) => {
						localCommon.addTransaction(library, transaction, err => {
							expect(err).to.not.exist;
							eachCb();
						});
					},
					err => {
						expect(err).to.not.exist;
						localCommon.fillPool(library, done);
					}
				);
			});

			it('should have transactions from pool in unconfirmed state', done => {
				async.forEach(
					[poolAccount3, poolAccount4],
					(account, eachCb) => {
						localCommon
							.getAccountFromDb(library, account.address)
							.then(accountRow => {
								expect(1).to.equal(accountRow.mem_accounts.u_secondSignature);
								eachCb();
							});
					},
					done
				);
			});

			describe('after applying a new block', () => {
				beforeEach(done => {
					library.modules.blocks.chain.applyBlock(block, true, done);
				});

				it('should undo unconfirmed transactions', done => {
					async.forEach(
						[poolAccount3, poolAccount4],
						(account, eachCb) => {
							localCommon
								.getAccountFromDb(library, account.address)
								.then(accountRow => {
									expect(0).to.equal(accountRow.mem_accounts.u_secondSignature);
									eachCb();
								});
						},
						done
					);
				});
			});
		});

>>>>>>> a576e533
		describe('applyConfirmedStep', () => {
			const randomUsername = randomUtil.username();
			describe('after applying new block fails', () => {
				beforeEach(done => {
					// Making mem_account invalid
					library.logic.account.set(
						blockAccount1.address,
						{
							isDelegate: 1,
							username: randomUsername,
							publicKey: blockTransaction1.senderPublicKey,
						},
						err => {
							expect(err).to.not.exist;
							library.modules.blocks.chain.applyBlock(block, true, async () =>
								done()
							);
						}
					);
				});

				it('should have pooled transactions in queued state', done => {
					async.forEach(
						[poolAccount3, poolAccount4],
						(account, eachCb) => {
							localCommon
								.getAccountFromDb(library, account.address)
								.then(accountRow => {
									expect(0).to.equal(accountRow.mem_accounts.u_secondSignature);
									eachCb();
								});
						},
						done
					);
				});

				it('should revert applyconfirmedStep on block transactions', done => {
					async.forEach(
						[blockAccount1, blockAccount2],
						(account, eachCb) => {
							localCommon
								.getAccountFromDb(library, account.address)
								.then(accountRow => {
									// the transaction will fail, so we will have the username, isDelegate we initially set
									if (account === blockAccount1) {
										expect(accountRow.mem_accounts.username).to.equal(
											randomUsername
										);
										expect(accountRow.mem_accounts.isDelegate).to.equal(1);
									}

									if (account === blockAccount2) {
										expect(accountRow.mem_accounts.username).to.eql(null);
										expect(accountRow.mem_accounts.isDelegate).to.equal(0);
									}

									expect(accountRow.mem_accounts.u_username).to.equal(null);
									expect(accountRow.mem_accounts.u_isDelegate).to.equal(0);
									eachCb();
								});
						},
						done
					);
				});
			});

			describe('after applying a new block', () => {
				beforeEach(done => {
					library.modules.blocks.chain.applyBlock(block, true, done);
				});

				it('should applyConfirmedStep', done => {
					async.forEach(
						[blockAccount1, blockAccount2],
						(account, eachCb) => {
							localCommon
								.getAccountFromDb(library, account.address)
								.then(accountRow => {
									expect(accountRow.mem_accounts.username).to.equal(
										account.username
									);
									expect(accountRow.mem_accounts.isDelegate).to.equal(1);
									eachCb();
								});
						},
						done
					);
				});
			});
		});

		describe('saveBlock', () => {
			describe('when block contains invalid transaction - timestamp out of postgres integer range', () => {
				const auxBlock = {
					blockSignature:
						'56d63b563e00332ec31451376f5f2665fcf7e118d45e68f8db0b00db5963b56bc6776a42d520978c1522c39545c9aff62a7d5bdcf851bf65904b2c2158870f00',
					generatorPublicKey:
						'9d3058175acab969f41ad9b86f7a2926c74258670fe56b37c429c01fca9f2f0f',
					numberOfTransactions: 2,
					payloadHash:
						'be0df321b1653c203226add63ac0d13b3411c2f4caf0a213566cbd39edb7ce3b',
					payloadLength: 494,
					previousBlock: __testContext.config.genesisBlock.id,
					height: 2,
					reward: 0,
					timestamp: 32578370,
					totalAmount: 10000000000000000,
					totalFee: 0,
					transactions: [
						{
							type: 0,
							amount: '10000000000000000',
							fee: 0,
							timestamp: -3704634000,
							recipientId: '16313739661670634666L',
							senderId: '1085993630748340485L',
							senderPublicKey:
								'c96dec3595ff6041c3bd28b76b8cf75dce8225173d1bd00241624ee89b50f2a8',
							signature:
								'd8103d0ea2004c3dea8076a6a22c6db8bae95bc0db819240c77fc5335f32920e91b9f41f58b01fc86dfda11019c9fd1c6c3dcbab0a4e478e3c9186ff6090dc05',
							id: '1465651642158264048',
						},
					],
					version: 0,
					id: '884740302254229983',
				};

				it('should call a callback with proper error', done => {
					library.modules.blocks.chain.saveBlock(auxBlock, err => {
						expect(err).to.eql('Blocks#saveBlock error');
						done();
					});
				});
			});

			describe('when block is invalid - previousBlockId not exists', () => {
				const auxBlock = {
					blockSignature:
						'56d63b563e00332ec31451376f5f2665fcf7e118d45e68f8db0b00db5963b56bc6776a42d520978c1522c39545c9aff62a7d5bdcf851bf65904b2c2158870f00',
					generatorPublicKey:
						'9d3058175acab969f41ad9b86f7a2926c74258670fe56b37c429c01fca9f2f0f',
					numberOfTransactions: 2,
					payloadHash:
						'be0df321b1653c203226add63ac0d13b3411c2f4caf0a213566cbd39edb7ce3b',
					payloadLength: 494,
					previousBlock: '123',
					height: 2,
					reward: 0,
					timestamp: 32578370,
					totalAmount: 10000000000000000,
					totalFee: 0,
					version: 0,
					id: '884740302254229983',
					transactions: [],
				};

				it('should call a callback with proper error', done => {
					library.modules.blocks.chain.saveBlock(auxBlock, err => {
						expect(err).to.eql('Blocks#saveBlock error');
						done();
					});
				});
			});
		});

		describe('saveBlockStep', () => {
			describe('after applying new block fails', () => {
				let blockId;
				beforeEach(done => {
					blockId = block.id;
					// Make block invalid
					block.id = null;
					library.modules.blocks.chain.applyBlock(block, true, async () =>
						done()
					);
				});

				it('should have pooled transactions in queued state', done => {
					async.forEach(
						[poolAccount3, poolAccount4],
						(account, eachCb) => {
							localCommon
								.getAccountFromDb(library, account.address)
								.then(accountRow => {
									expect(0).to.equal(accountRow.mem_accounts.u_secondSignature);
									eachCb();
								});
						},
						done
					);
				});

				it('should not save block in the blocks table', done => {
					localCommon.getBlocks(library, (err, ids) => {
						expect(ids).to.not.include(blockId);
						return done();
					});
				});

				it('should not save transactions in the trs table', done => {
					async.forEach(
						[blockTransaction1, blockTransaction2],
						(transaction, eachCb) => {
							const filter = {
								id: transaction.id,
							};
							localCommon.getTransactionFromModule(
								library,
								filter,
								(err, res) => {
									expect(err).to.be.null;
									expect(res)
										.to.have.property('transactions')
										.which.is.an('Array')
										.to.have.length(0);
									eachCb();
								}
							);
						},
						done
					);
				});
			});

			describe('after applying a new block', () => {
				beforeEach(done => {
					library.modules.blocks.chain.applyBlock(block, true, done);
				});

				it('should save block in the blocks table', done => {
					localCommon.getBlocks(library, (err, ids) => {
						expect(ids).to.include(block.id);
						return done();
					});
				});

				it('should save transactions in the trs table', done => {
					async.forEach(
						[blockTransaction1, blockTransaction2],
						(transaction, eachCb) => {
							const filter = {
								id: transaction.id,
							};
							localCommon.getTransactionFromModule(
								library,
								filter,
								(err, res) => {
									expect(err).to.be.null;
									expect(res)
										.to.have.property('transactions')
										.which.is.an('Array');
									expect(res.transactions[0].id).to.equal(transaction.id);
									eachCb();
								}
							);
						},
						done
					);
				});
			});
		});
	});
});<|MERGE_RESOLUTION|>--- conflicted
+++ resolved
@@ -16,11 +16,7 @@
 
 const async = require('async');
 const expect = require('chai').expect;
-const {
-	transfer,
-	registerSecondPassphrase,
-	registerDelegate,
-} = require('@liskhq/lisk-transactions');
+const { transfer, registerDelegate } = require('@liskhq/lisk-transactions');
 const accountFixtures = require('../../../fixtures/accounts');
 const randomUtil = require('../../../common/utils/random');
 const localCommon = require('../../common');
@@ -132,81 +128,6 @@
 			);
 		});
 
-<<<<<<< HEAD
-=======
-		describe('undoUnconfirmedList', () => {
-			let transaction3;
-			let transaction4;
-
-			beforeEach('with transactions in unconfirmed queue', done => {
-				transaction3 = registerSecondPassphrase({
-					passphrase: poolAccount3.passphrase,
-					secondPassphrase: poolAccount3.secondPassphrase,
-				});
-
-				transaction4 = registerSecondPassphrase({
-					passphrase: poolAccount4.passphrase,
-					secondPassphrase: poolAccount4.secondPassphrase,
-				});
-
-				transaction3.senderId = poolAccount3.address;
-				transaction4.senderId = poolAccount4.address;
-				transaction3.recipientId = '';
-				transaction4.recipientId = '';
-
-				async.map(
-					[transaction3, transaction4],
-					(transaction, eachCb) => {
-						localCommon.addTransaction(library, transaction, err => {
-							expect(err).to.not.exist;
-							eachCb();
-						});
-					},
-					err => {
-						expect(err).to.not.exist;
-						localCommon.fillPool(library, done);
-					}
-				);
-			});
-
-			it('should have transactions from pool in unconfirmed state', done => {
-				async.forEach(
-					[poolAccount3, poolAccount4],
-					(account, eachCb) => {
-						localCommon
-							.getAccountFromDb(library, account.address)
-							.then(accountRow => {
-								expect(1).to.equal(accountRow.mem_accounts.u_secondSignature);
-								eachCb();
-							});
-					},
-					done
-				);
-			});
-
-			describe('after applying a new block', () => {
-				beforeEach(done => {
-					library.modules.blocks.chain.applyBlock(block, true, done);
-				});
-
-				it('should undo unconfirmed transactions', done => {
-					async.forEach(
-						[poolAccount3, poolAccount4],
-						(account, eachCb) => {
-							localCommon
-								.getAccountFromDb(library, account.address)
-								.then(accountRow => {
-									expect(0).to.equal(accountRow.mem_accounts.u_secondSignature);
-									eachCb();
-								});
-						},
-						done
-					);
-				});
-			});
-		});
-
->>>>>>> a576e533
 		describe('applyConfirmedStep', () => {
 			const randomUsername = randomUtil.username();
 			describe('after applying new block fails', () => {
