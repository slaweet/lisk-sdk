--- conflicted
+++ resolved
@@ -16,15 +16,11 @@
 
 const async = require('async');
 const expect = require('chai').expect;
-<<<<<<< HEAD
-const { transaction: liskTransactions } = require('lisk-elements');
-=======
 const {
 	transfer,
 	registerSecondPassphrase,
 	registerDelegate,
 } = require('@liskhq/lisk-transactions');
->>>>>>> dfc015b2
 const accountFixtures = require('../../../fixtures/accounts');
 const randomUtil = require('../../../common/utils/random');
 const localCommon = require('../../common');
@@ -67,46 +63,26 @@
 		poolAccount3 = randomUtil.account();
 		poolAccount4 = randomUtil.account();
 
-<<<<<<< HEAD
-		const fundTrsForAccount1 = liskTransactions.transfer({
-			amount: transferAmount.toString(),
-=======
 		const fundTrsForAccount1 = transfer({
 			amount: transferAmount,
->>>>>>> dfc015b2
 			passphrase: accountFixtures.genesis.passphrase,
 			recipientId: blockAccount1.address,
 		});
 
-<<<<<<< HEAD
-		const fundTrsForAccount2 = liskTransactions.transfer({
-			amount: transferAmount.toString(),
-=======
 		const fundTrsForAccount2 = transfer({
 			amount: transferAmount,
->>>>>>> dfc015b2
 			passphrase: accountFixtures.genesis.passphrase,
 			recipientId: blockAccount2.address,
 		});
 
-<<<<<<< HEAD
-		const fundTrsForAccount3 = liskTransactions.transfer({
-			amount: transferAmount.toString(),
-=======
 		const fundTrsForAccount3 = transfer({
 			amount: transferAmount,
->>>>>>> dfc015b2
 			passphrase: accountFixtures.genesis.passphrase,
 			recipientId: poolAccount3.address,
 		});
 
-<<<<<<< HEAD
-		const fundTrsForAccount4 = liskTransactions.transfer({
-			amount: transferAmount.toString(),
-=======
 		const fundTrsForAccount4 = transfer({
 			amount: transferAmount,
->>>>>>> dfc015b2
 			passphrase: accountFixtures.genesis.passphrase,
 			recipientId: poolAccount4.address,
 		});
@@ -132,19 +108,11 @@
 		let blockTransaction2;
 
 		beforeEach('create block', done => {
-<<<<<<< HEAD
-			blockTransaction1 = liskTransactions.registerDelegate({
-				passphrase: blockAccount1.passphrase,
-				username: blockAccount1.username,
-			});
-			blockTransaction2 = liskTransactions.registerDelegate({
-=======
 			blockTransaction1 = registerDelegate({
 				passphrase: blockAccount1.passphrase,
 				username: blockAccount1.username,
 			});
 			blockTransaction2 = registerDelegate({
->>>>>>> dfc015b2
 				passphrase: blockAccount2.passphrase,
 				username: blockAccount2.username,
 			});
@@ -169,20 +137,12 @@
 			let transaction4;
 
 			beforeEach('with transactions in unconfirmed queue', done => {
-<<<<<<< HEAD
-				transaction3 = liskTransactions.registerSecondPassphrase({
-=======
 				transaction3 = registerSecondPassphrase({
->>>>>>> dfc015b2
 					passphrase: poolAccount3.passphrase,
 					secondPassphrase: poolAccount3.secondPassphrase,
 				});
 
-<<<<<<< HEAD
-				transaction4 = liskTransactions.registerSecondPassphrase({
-=======
 				transaction4 = registerSecondPassphrase({
->>>>>>> dfc015b2
 					passphrase: poolAccount4.passphrase,
 					secondPassphrase: poolAccount4.secondPassphrase,
 				});
