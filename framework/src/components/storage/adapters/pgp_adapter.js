--- conflicted
+++ resolved
@@ -180,13 +180,8 @@
 		const qf = new QueryFile(fullPath, options);
 
 		if (qf.error) {
-<<<<<<< HEAD
-			this.logger.error(qf.error); // Something is wrong with our query file
-			throw qf.error; // throw pg-promise QueryFileError error
-=======
 			this.logger.error({ err: qf.error }, 'SQL query file error'); // Something is wrong with our query file
 			throw qf.error; // throw pg-promisse QueryFileError error
->>>>>>> 16cba4e0
 		}
 
 		_private.queryFiles[fullPath] = qf;
