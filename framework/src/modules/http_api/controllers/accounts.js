/*
 * Copyright © 2018 Lisk Foundation
 *
 * See the LICENSE file at the top-level directory of this distribution
 * for licensing information.
 *
 * Unless otherwise agreed in a custom licensing agreement with the Lisk Foundation,
 * no part of this software, including this file, may be copied, modified,
 * propagated, or distributed except according to the terms contained in the
 * LICENSE file.
 *
 * Removal or modification of this copyright notice is prohibited.
 */

'use strict';

const _ = require('lodash');
const Promise = require('bluebird');
const swaggerHelper = require('../helpers/swagger');
const { calculateApproval } = require('../helpers/utils');

// Private Fields
let storage;
let channel;

/**
 * Description of the function.
 *
 * @class
 * @memberof api.controllers
 * @requires lodash
 * @requires helpers/apiError
 * @requires helpers/swagger.generateParamsErrorObject
 * @param {Object} scope - App instance
 * @todo Add description of AccountsController
 */
function AccountsController(scope) {
	storage = scope.components.storage;
	channel = scope.channel;
}

function accountFormatter(totalSupply, account) {
	const formattedAccount = _.pick(account, [
		'address',
		'publicKey',
		'balance',
		'secondPublicKey',
	]);
<<<<<<< HEAD
=======
	formattedAccount.unconfirmedBalance = formattedAccount.u_balance;
	delete formattedAccount.u_balance;
>>>>>>> 390a9e6f

	if (account.isDelegate) {
		formattedAccount.delegate = _.pick(account, [
			'username',
			'vote',
			'rewards',
			'producedBlocks',
			'missedBlocks',
			'rank',
			'productivity',
		]);

		formattedAccount.delegate.rank = parseInt(formattedAccount.delegate.rank);

		// Computed fields
		formattedAccount.delegate.approval = calculateApproval(
			formattedAccount.delegate.vote,
			totalSupply
		);
	}

	formattedAccount.publicKey = formattedAccount.publicKey || '';
	formattedAccount.secondPublicKey = formattedAccount.secondPublicKey || '';

	return formattedAccount;
}

/**
 * Description of the function.
 *
 * @param {Object} context
 * @param {function} next
 * @todo Add description for the function and the params
 */
AccountsController.getAccounts = async function(context, next) {
	const invalidParams = swaggerHelper.invalidParams(context.request);

	if (invalidParams.length) {
		return next(swaggerHelper.generateParamsErrorObject(invalidParams));
	}

	const params = context.request.swagger.params;

	let filters = {
		address_eql: params.address.value,
		publicKey_eql: params.publicKey.value,
		secondPublicKey_eql: params.secondPublicKey.value,
		username_like: params.username.value,
	};

	const options = {
		limit: params.limit.value,
		offset: params.offset.value,
		sort: params.sort.value,
	};

	// Remove filters with null values
	filters = _.pickBy(filters, v => !(v === undefined || v === null));

	try {
		let lastBlock = await storage.entities.Block.get(
			{},
			{ sort: 'height:desc', limit: 1 }
		);
		lastBlock = lastBlock[0];

		const data = await storage.entities.Account.get(filters, options).map(
			accountFormatter.bind(
				null,
				lastBlock.height
					? await channel.invoke('chain:calculateSupply', {
							height: lastBlock.height,
						})
					: 0
			)
		);

		return next(null, {
			data,
			meta: {
				offset: options.offset,
				limit: options.limit,
			},
		});
	} catch (err) {
		return next(err);
	}
};

async function multiSigAccountFormatter(account) {
	const result = _.pick(account, [
		'address',
		'publicKey',
		'balance',
		'secondPublicKey',
	]);
	result.min = account.multiMin;
	result.lifetime = account.multiLifetime;

	if (result.secondPublicKey === null) {
		result.secondPublicKey = '';
	}

	const members = await storage.entities.Account.get({
		publicKey_in: account.membersPublicKeys,
	});

	result.members = members.map(member => {
		member = _.pick(member, ['address', 'publicKey', 'secondPublicKey']);
		if (member.secondPublicKey === null) {
			member.secondPublicKey = '';
		}
		return member;
	});

	return result;
}

/**
 * Description of the function.
 *
 * @param {Object} context
 * @param {function} next
 * @todo Add description for the function and the params
 */
AccountsController.getMultisignatureGroups = async function(context, next) {
	const address = context.request.swagger.params.address.value;

	if (!address) {
		return next(
			swaggerHelper.generateParamsErrorObject(
				['address'],
				['Invalid address specified']
			)
		);
	}

	const filters = {
		address,
		multiMin_gt: 0,
	};

	try {
		let account = await storage.entities.Account.getOne(filters, {
			extended: true,
		});
		account = await multiSigAccountFormatter(account);

		return next(null, {
			data: [account],
			meta: {
				offset: filters.offset,
				limit: filters.limit,
			},
		});
	} catch (error) {
		// TODO: Improve it later by having custom error class from storage
		// https://github.com/vitaly-t/pg-promise/blob/master/lib/errors/queryResult.js#L29
		// code(0) == queryResultErrorCode.noData

		if (error.code === 0) {
			context.statusCode = 404;
			return next(new Error('Multisignature account not found'));
		}

		return next(error);
	}
};

/**
 * Description of the function.
 *
 * @param {Object} context
 * @param {function} next
 * @todo Add description for the function and the params
 */
AccountsController.getMultisignatureMemberships = async function(
	context,
	next
) {
	const address = context.request.swagger.params.address.value;

	if (!address) {
		return next(
			swaggerHelper.generateParamsErrorObject(
				['address'],
				['Invalid address specified']
			)
		);
	}

	let account;

	try {
		account = await storage.entities.Account.getOne(
			{ address },
			{ extended: true }
		);
	} catch (error) {
		if (error.code === 0) {
			context.statusCode = 404;
			return next(new Error('Multisignature membership account not found'));
		}
		return next(error);
	}

	try {
		let groups = await storage.entities.Account.get(
			{ membersPublicKeys_in: [account.publicKey] },
			{ extended: true }
		);

		groups = await Promise.map(groups, multiSigAccountFormatter);

		return next(null, {
			data: groups,
			meta: {},
		});
	} catch (error) {
		return next(error);
	}
};

module.exports = AccountsController;<|MERGE_RESOLUTION|>--- conflicted
+++ resolved
@@ -46,11 +46,6 @@
 		'balance',
 		'secondPublicKey',
 	]);
-<<<<<<< HEAD
-=======
-	formattedAccount.unconfirmedBalance = formattedAccount.u_balance;
-	delete formattedAccount.u_balance;
->>>>>>> 390a9e6f
 
 	if (account.isDelegate) {
 		formattedAccount.delegate = _.pick(account, [
