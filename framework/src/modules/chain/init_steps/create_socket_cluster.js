--- conflicted
+++ resolved
@@ -11,16 +11,6 @@
 	modules: { transport },
 	components: { logger },
 }) => {
-<<<<<<< HEAD
-	if (!config.network.enabled) {
-		logger.info(
-			'Skipping P2P server initialization due to the config settings - "peers.enabled" is set to false.'
-		);
-		return true;
-	}
-
-=======
->>>>>>> c29a1cb8
 	const webSocketConfig = {
 		workers: 1,
 		port: config.network.wsPort,
