--- conflicted
+++ resolved
@@ -9,7 +9,7 @@
 const { createStorageComponent } = require('../../components/storage');
 const { createCacheComponent } = require('../../components/cache');
 const { createLoggerComponent } = require('../../components/logger');
-<<<<<<< HEAD
+const { createSystemComponent } = require('../../components/system');
 const {
 	lookupPeerIPs,
 	createHttpServer,
@@ -21,9 +21,6 @@
 	initModules,
 	attachSwagger,
 } = require('./init_steps');
-=======
-const { createSystemComponent } = require('../../components/system');
->>>>>>> 01c0125c
 const defaults = require('./defaults');
 
 // Begin reading from stdin
@@ -48,26 +45,6 @@
 	}, 60000);
 }
 
-<<<<<<< HEAD
-=======
-const config = {
-	modules: {
-		accounts: './modules/accounts.js',
-		blocks: './modules/blocks.js',
-		dapps: './modules/dapps.js',
-		delegates: './modules/delegates.js',
-		rounds: './modules/rounds.js',
-		loader: './modules/loader.js',
-		multisignatures: './modules/multisignatures.js',
-		peers: './modules/peers.js',
-		signatures: './modules/signatures.js',
-		transactions: './modules/transactions.js',
-		transport: './modules/transport.js',
-	},
-};
-const modules = [];
-
->>>>>>> 01c0125c
 /**
  * Chain Module
  *
@@ -128,171 +105,18 @@
 			this.options.exceptions
 		);
 
-<<<<<<< HEAD
 		try {
 			// Cache
 			this.logger.debug('Initiating cache...');
 			const cache = createCacheComponent(cacheConfig, this.logger);
-=======
-		// Domain error handler
-		d.on('error', err => {
-			this.logger.fatal('Domain master', {
-				message: err.message,
-				stack: err.stack,
-			});
-			process.emit('cleanup', err);
-		});
-
-		// Cache
-		this.logger.debug('Initiating cache...');
-		const cache = createCacheComponent(cacheConfig, this.logger);
-
-		// Storage
-		this.logger.debug('Initiating storage...');
-		const storage = createStorageComponent(storageConfig, dbLogger);
-
-		// System
-		this.logger.debug('Initiating system...');
-		const system = createSystemComponent(systemConfig, this.logger, storage);
-
-		// Config
-		const appConfig = this.options.config;
-
-		const self = this;
-
-		async.auto(
-			{
-				config(cb) {
-					if (!appConfig.nethash) {
-						throw Error('Failed to assign nethash from genesis block');
-					}
-
-					// If peers layer is not enabled there is no need to create the peer's list
-					if (!appConfig.peers.enabled) {
-						appConfig.peers.list = [];
-						return cb(null, appConfig);
-					}
-
-					// In case domain names are used, resolve those to IP addresses.
-					const peerDomainLookupTasks = appConfig.peers.list.map(peer =>
-						async.reflect(callback => {
-							if (net.isIPv4(peer.ip)) {
-								return setImmediate(() => callback(null, peer));
-							}
-							return dns.lookup(peer.ip, { family: 4 }, (err, address) => {
-								if (err) {
-									console.error(
-										`Failed to resolve peer domain name ${
-											peer.ip
-										} to an IP address`
-									);
-									return callback(err, peer);
-								}
-								return callback(null, Object.assign({}, peer, { ip: address }));
-							});
-						})
-					);
-
-					return async.parallel(peerDomainLookupTasks, (_, results) => {
-						appConfig.peers.list = results
-							.filter(result =>
-								Object.prototype.hasOwnProperty.call(result, 'value')
-							)
-							.map(result => result.value);
-						return cb(null, appConfig);
-					});
-				},
-
-				logger(cb) {
-					cb(null, self.logger);
-				},
-
-				build(cb) {
-					cb(null, versionBuild);
-				},
-
-				lastCommit(cb) {
-					cb(null, lastCommit);
-				},
-
-				genesisBlock(cb) {
-					cb(null, {
-						block: appConfig.genesisBlock,
-					});
-				},
-
-				schema(cb) {
-					cb(null, swaggerHelper.getValidator());
-				},
-
-				network: [
-					'config',
-					/**
-					 * Initalizes express, middleware, socket.io.
-					 *
-					 * @func network[1]
-					 * @memberof! app
-					 * @param {Object} scope
-					 * @param {function} cb - Callback function
-					 */
-					function(scope, cb) {
-						const express = require('express');
-						const app = express();
-
-						if (appConfig.coverage) {
-							// eslint-disable-next-line import/no-extraneous-dependencies
-							const im = require('istanbul-middleware');
-							self.logger.debug(
-								'Hook loader for coverage - Do not use in production environment!'
-							);
-							im.hookLoader(__dirname);
-							app.use('/coverage', im.createHandler());
-						}
-
-						if (appConfig.trustProxy) {
-							app.enable('trust proxy');
-						}
-
-						const server = require('http').createServer(app);
-						const io = require('socket.io')(server);
-
-						let privateKey;
-						let certificate;
-						let https;
-						let https_io;
-
-						if (scope.config.api.ssl && scope.config.api.ssl.enabled) {
-							privateKey = fs.readFileSync(scope.config.api.ssl.options.key);
-							certificate = fs.readFileSync(scope.config.api.ssl.options.cert);
-
-							https = require('https').createServer(
-								{
-									key: privateKey,
-									cert: certificate,
-									ciphers:
-										'ECDHE-RSA-AES128-GCM-SHA256:ECDHE-ECDSA-AES128-GCM-SHA256:ECDHE-RSA-AES256-GCM-SHA384:ECDHE-ECDSA-AES256-GCM-SHA384:DHE-RSA-AES128-GCM-SHA256:ECDHE-RSA-AES128-SHA256:DHE-RSA-AES128-SHA256:ECDHE-RSA-AES256-SHA384:DHE-RSA-AES256-SHA384:ECDHE-RSA-AES256-SHA256:DHE-RSA-AES256-SHA256:HIGH:!aNULL:!eNULL:!EXPORT:!DES:!RC4:!MD5:!PSK:!SRP:!CAMELLIA',
-								},
-								app
-							);
-
-							https_io = require('socket.io')(https);
-						}
-
-						cb(null, {
-							express,
-							app,
-							server,
-							io,
-							https,
-							https_io,
-						});
-					},
-				],
->>>>>>> 01c0125c
 
 			// Storage
 			this.logger.debug('Initiating storage...');
 			const storage = createStorageComponent(storageConfig, dbLogger);
+
+			// System
+			this.logger.debug('Initiating system...');
+			const system = createSystemComponent(systemConfig, this.logger, storage);
 
 			if (!this.options.config) {
 				throw Error('Failed to assign nethash from genesis block');
@@ -320,381 +144,15 @@
 					storage,
 					cache,
 					logger: self.logger,
+					system,
 				},
 			};
 
-<<<<<<< HEAD
 			// Lookup for peers ips from dns
 			scope.config.peers.list = await lookupPeerIPs(
 				scope.config.peers.list,
 				scope.config.peers.enabled
 			);
-=======
-				system(cb) {
-					return cb(null, system);
-				},
-
-				components: [
-					'cache',
-					'storage',
-					'system',
-					(scope, cb) => {
-						cb(null, {
-							cache: scope.cache,
-							storage: scope.storage,
-							logger: scope.logger,
-							system: scope.system,
-						});
-					},
-				],
-
-				webSocket: [
-					'config',
-					'logger',
-					'network',
-					'storage',
-					/**
-					 * Description of the function.
-					 *
-					 * @func webSocket[5]
-					 * @memberof! app
-					 * @param {Object} scope
-					 * @param {function} cb - Callback function
-					 * @todo Add description for the function and its params
-					 */
-					function(scope, cb) {
-						if (!appConfig.peers.enabled) {
-							scope.logger.info(
-								'Skipping P2P server initialization due to the config settings - "peers.enabled" is set to false.'
-							);
-							return cb();
-						}
-						const webSocketConfig = {
-							workers: 1,
-							port: scope.config.wsPort,
-							host: '0.0.0.0',
-							wsEngine: scope.config.peers.options.wsEngine,
-							workerController: workersControllerPath,
-							perMessageDeflate: false,
-							secretKey: 'liskSecretKey',
-							// Because our node is constantly sending messages, we don't
-							// need to use the ping feature to detect bad connections.
-							pingTimeoutDisabled: true,
-							// Maximum amount of milliseconds to wait before force-killing
-							// a process after it was passed a 'SIGTERM' or 'SIGUSR2' signal
-							processTermTimeout: 10000,
-							logLevel: 0,
-						};
-
-						const childProcessOptions = {
-							version: scope.config.version,
-							minVersion: scope.config.minVersion,
-							protocolVersion: scope.config.protocolVersion,
-							nethash: scope.config.nethash,
-							port: scope.config.wsPort,
-							nonce: scope.config.nonce,
-							blackListedPeers: scope.config.peers.access.blackList,
-						};
-
-						scope.socketCluster = new SocketCluster(webSocketConfig);
-						const MasterWAMPServer = require('wamp-socket-cluster/MasterWAMPServer');
-						scope.network.app.rpc = wsRPC.setServer(
-							new MasterWAMPServer(scope.socketCluster, childProcessOptions)
-						);
-
-						scope.socketCluster.on('ready', () => {
-							scope.logger.info(
-								'Socket Cluster ready for incoming connections'
-							);
-							return cb();
-						});
-
-						// The 'fail' event aggregates errors from all SocketCluster processes.
-						scope.socketCluster.on('fail', err => {
-							scope.logger.error(err);
-							if (err.name === 'WSEngineInitError') {
-								const extendedError = scope.logger.error(extendedError);
-							}
-						});
-
-						return scope.socketCluster.on('workerExit', workerInfo => {
-							let exitMessage = `Worker with pid ${workerInfo.pid} exited`;
-							if (workerInfo.signal) {
-								exitMessage += ` due to signal: '${workerInfo.signal}'`;
-							}
-							scope.logger.error(exitMessage);
-						});
-					},
-				],
-
-				logic: [
-					'components',
-					'bus',
-					'schema',
-					'genesisBlock',
-					/**
-					 * Description of the function.
-					 *
-					 * @func logic[4]
-					 * @memberof! app
-					 * @param {Object} scope
-					 * @param {function} cb - Callback function
-					 */
-					function(scope, cb) {
-						const Transaction = require('./logic/transaction.js');
-						const Block = require('./logic/block.js');
-						const Account = require('./logic/account.js');
-						const Peers = require('./logic/peers.js');
-
-						async.auto(
-							{
-								bus(busCb) {
-									busCb(null, scope.bus);
-								},
-								config(configCb) {
-									configCb(null, scope.config);
-								},
-								storage(storageCb) {
-									storageCb(null, scope.storage);
-								},
-								ed(edCb) {
-									edCb(null, scope.ed);
-								},
-								logger(loggerCb) {
-									loggerCb(null, scope.logger);
-								},
-								schema(schemaCb) {
-									schemaCb(null, scope.schema);
-								},
-								genesisBlock(genesisBlockCb) {
-									genesisBlockCb(null, scope.genesisBlock);
-								},
-								account: [
-									'storage',
-									'bus',
-									'ed',
-									'schema',
-									'genesisBlock',
-									'logger',
-									function(accountScope, accountCb) {
-										new Account(
-											accountScope.storage,
-											accountScope.schema,
-											accountScope.logger,
-											accountCb
-										);
-									},
-								],
-								transaction: [
-									'storage',
-									'bus',
-									'ed',
-									'schema',
-									'genesisBlock',
-									'account',
-									'logger',
-									function(transactionScope, transactionCb) {
-										new Transaction(
-											transactionScope.storage,
-											transactionScope.ed,
-											transactionScope.schema,
-											transactionScope.genesisBlock,
-											transactionScope.account,
-											transactionScope.logger,
-											transactionCb
-										);
-									},
-								],
-								block: [
-									'storage',
-									'bus',
-									'ed',
-									'schema',
-									'genesisBlock',
-									'account',
-									'transaction',
-									function(blockScope, blockCb) {
-										new Block(
-											blockScope.ed,
-											blockScope.schema,
-											blockScope.transaction,
-											blockCb
-										);
-									},
-								],
-								peers: [
-									'logger',
-									'config',
-									function(peersScope, peersCb) {
-										new Peers(
-											peersScope.logger,
-											peersScope.config,
-											scope.components.system,
-											peersCb
-										);
-									},
-								],
-							},
-							cb
-						);
-					},
-				],
-
-				modules: [
-					'network',
-					'webSocket',
-					'config',
-					'logger',
-					'bus',
-					'sequence',
-					'balancesSequence',
-					'storage',
-					'logic',
-					/**
-					 * Description of the function.
-					 *
-					 * @func modules[12]
-					 * @param {Object} modulesScope
-					 * @param {function} modulesCb - Callback function
-					 */
-					function(modulesScope, modulesCb) {
-						const tasks = {};
-
-						Object.keys(config.modules).forEach(name => {
-							tasks[name] = function(configModulesCb) {
-								const domain = require('domain').create();
-
-								domain.on('error', err => {
-									modulesScope.logger.fatal(`Domain ${name}`, {
-										message: err.message,
-										stack: err.stack,
-									});
-								});
-
-								domain.run(() => {
-									self.logger.debug('Loading module', name);
-									// eslint-disable-next-line import/no-dynamic-require
-									const DynamicModule = require(config.modules[name]);
-									const obj = new DynamicModule(configModulesCb, modulesScope);
-									modules.push(obj);
-								});
-							};
-						});
-
-						async.parallel(tasks, (err, results) => {
-							modulesCb(err, results);
-						});
-					},
-				],
-
-				ready: [
-					'components',
-					'swagger',
-					'modules',
-					'bus',
-					'logic',
-					/**
-					 * Description of the function.
-					 *
-					 * @func ready[4]
-					 * @memberof! app
-					 * @param {Object} scope
-					 * @param {function} cb - Callback function
-					 * @todo Add description for the function and its params
-					 */
-					function(scope, cb) {
-						scope.modules.swagger = scope.swagger;
-
-						// Fire onBind event in every module
-						scope.bus.message('bind', scope);
-
-						scope.logic.peers.bindModules(scope.modules);
-						cb();
-					},
-				],
-
-				listenWebSocket: [
-					'ready',
-					/**
-					 * Description of the function.
-					 *
-					 * @func api[1]
-					 * @param {Object} scope
-					 * @param {function} cb - Callback function
-					 */
-					function(scope, cb) {
-						if (!appConfig.peers.enabled) {
-							return cb();
-						}
-						new WsTransport(scope.modules.transport);
-						return cb();
-					},
-				],
-
-				listenHttp: [
-					'ready',
-					/**
-					 * Description of the function.
-					 *
-					 * @func listen[1]
-					 * @memberof! app
-					 * @param {Object} scope
-					 * @param {function} cb - Callback function
-					 */
-					function(scope, cb) {
-						// Security vulnerabilities fixed by Node v8.14.0 - "Slowloris (cve-2018-12122)"
-						scope.network.server.headersTimeout =
-							appConfig.api.options.limits.headersTimeout;
-						// Disconnect idle clients
-						scope.network.server.setTimeout(
-							appConfig.api.options.limits.serverSetTimeout
-						);
-
-						scope.network.server.on('timeout', socket => {
-							scope.logger.info(
-								`Disconnecting idle socket: ${socket.remoteAddress}:${
-									socket.remotePort
-								}`
-							);
-							socket.destroy();
-						});
-
-						return scope.network.server.listen(
-							scope.config.httpPort,
-							scope.config.address,
-							serverListenErr => {
-								scope.logger.info(
-									`Lisk started: ${scope.config.address}:${
-										scope.config.httpPort
-									}`
-								);
-
-								if (!serverListenErr) {
-									if (scope.config.api.ssl.enabled) {
-										// Security vulnerabilities fixed by Node v8.14.0 - "Slowloris (cve-2018-12122)"
-										scope.network.https.headersTimeout =
-											appConfig.api.options.limits.headersTimeout;
-										scope.network.https.setTimeout(
-											appConfig.api.options.limits.serverTimeout
-										);
-										scope.network.https.on('timeout', socket => {
-											scope.logger.info(
-												`Disconnecting idle socket: ${socket.remoteAddress}:${
-													socket.remotePort
-												}`
-											);
-											socket.destroy();
-										});
-										return scope.network.https.listen(
-											scope.config.api.ssl.options.port,
-											scope.config.api.ssl.options.address,
-											httpsListenErr => {
-												scope.logger.info(
-													`Lisk https started: ${
-														scope.config.api.ssl.options.address
-													}:${scope.config.api.ssl.options.port}`
-												);
->>>>>>> 01c0125c
 
 			await bootstrapStorage(scope, global.constants.ACTIVE_DELEGATES);
 			await bootstrapCache(scope);
@@ -747,15 +205,8 @@
 			webSocket.destroy();
 		}
 
-<<<<<<< HEAD
 		if (components !== undefined) {
 			components.map(component => component.cleanup());
-=======
-		if (this.scope.components !== undefined) {
-			Object.keys(this.scope.components)
-				.filter(key => typeof this.scope.components[key].cleanup === 'function')
-				.map(key => this.scope.components[key].cleanup());
->>>>>>> 01c0125c
 		}
 
 		// Run cleanup operation on each module before shutting down the node;
