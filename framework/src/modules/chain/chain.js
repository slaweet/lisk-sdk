const util = require('util');
const path = require('path');
const fs = require('fs');
const git = require('./helpers/git.js');
const Sequence = require('./helpers/sequence.js');
const ed = require('./helpers/ed.js');
// eslint-disable-next-line import/order
const swaggerHelper = require('./helpers/swagger');
const { createStorageComponent } = require('../../components/storage');
const { createCacheComponent } = require('../../components/cache');
const { createLoggerComponent } = require('../../components/logger');
<<<<<<< HEAD
const initSteps = require('./init_steps');
=======
const { createSystemComponent } = require('../../components/system');
>>>>>>> 1f939722
const defaults = require('./defaults');

// Begin reading from stdin
process.stdin.resume();

// Read build version from file
const versionBuild = fs
	.readFileSync(path.join(__dirname, '../../../../', '.build'), 'utf8')
	.toString()
	.trim();

/**
 * Hash of the last git commit.
 *
 * @memberof! app
 */
let lastCommit = '';

if (typeof gc !== 'undefined') {
	setInterval(() => {
		gc(); // eslint-disable-line no-undef
	}, 60000);
}

<<<<<<< HEAD
let blockReward;
=======
const config = {
	modules: {
		accounts: './modules/accounts.js',
		blocks: './modules/blocks.js',
		dapps: './modules/dapps.js',
		delegates: './modules/delegates.js',
		rounds: './modules/rounds.js',
		loader: './modules/loader.js',
		multisignatures: './modules/multisignatures.js',
		peers: './modules/peers.js',
		signatures: './modules/signatures.js',
		transactions: './modules/transactions.js',
		transport: './modules/transport.js',
	},
};
const modules = [];
>>>>>>> 1f939722

/**
 * Chain Module
 *
 * @namespace Framework.modules.chain
 * @type {module.Chain}
 */
module.exports = class Chain {
	constructor(channel, options) {
		this.channel = channel;
		this.options = options;
		this.logger = null;
		this.scope = null;
	}

	async bootstrap() {
		const loggerConfig = await this.channel.invoke(
			'lisk:getComponentConfig',
			'logger'
		);
		const storageConfig = await this.channel.invoke(
			'lisk:getComponentConfig',
			'storage'
		);

		const cacheConfig = await this.channel.invoke(
			'lisk:getComponentConfig',
			'cache'
		);

		const systemConfig = await this.channel.invoke(
			'lisk:getComponentConfig',
			'system'
		);

		this.logger = createLoggerComponent(loggerConfig);
		const dbLogger =
			storageConfig.logFileName &&
			storageConfig.logFileName === loggerConfig.logFileName
				? this.logger
				: createLoggerComponent(
						Object.assign({}, loggerConfig, {
							logFileName: storageConfig.logFileName,
						})
					);

		// Try to get the last git commit
		try {
			lastCommit = git.getLastCommit();
		} catch (err) {
			this.logger.debug('Cannot get last git commit', err.message);
		}

		global.constants = this.options.constants;
		global.exceptions = Object.assign(
			{},
			defaults.exceptions,
			this.options.exceptions
		);

<<<<<<< HEAD
		try {
			// Cache
			this.logger.debug('Initiating cache...');
			const cache = createCacheComponent(cacheConfig, this.logger);
=======
		// Domain error handler
		d.on('error', err => {
			this.logger.fatal('Domain master', {
				message: err.message,
				stack: err.stack,
			});
			process.emit('cleanup', err);
		});

		// Cache
		this.logger.debug('Initiating cache...');
		const cache = createCacheComponent(cacheConfig, this.logger);

		// Storage
		this.logger.debug('Initiating storage...');
		const storage = createStorageComponent(storageConfig, dbLogger);

		// System
		this.logger.debug('Initiating system...');
		const system = createSystemComponent(systemConfig, this.logger, storage);

		// Config
		const appConfig = this.options.config;

		const self = this;

		async.auto(
			{
				config(cb) {
					if (!appConfig.nethash) {
						throw Error('Failed to assign nethash from genesis block');
					}

					// If peers layer is not enabled there is no need to create the peer's list
					if (!appConfig.peers.enabled) {
						appConfig.peers.list = [];
						return cb(null, appConfig);
					}

					// In case domain names are used, resolve those to IP addresses.
					const peerDomainLookupTasks = appConfig.peers.list.map(peer =>
						async.reflect(callback => {
							if (net.isIPv4(peer.ip)) {
								return setImmediate(() => callback(null, peer));
							}
							return dns.lookup(peer.ip, { family: 4 }, (err, address) => {
								if (err) {
									console.error(
										`Failed to resolve peer domain name ${
											peer.ip
										} to an IP address`
									);
									return callback(err, peer);
								}
								return callback(null, Object.assign({}, peer, { ip: address }));
							});
						})
					);

					return async.parallel(peerDomainLookupTasks, (_, results) => {
						appConfig.peers.list = results
							.filter(result =>
								Object.prototype.hasOwnProperty.call(result, 'value')
							)
							.map(result => result.value);
						return cb(null, appConfig);
					});
				},

				logger(cb) {
					cb(null, self.logger);
				},

				build(cb) {
					cb(null, versionBuild);
				},

				lastCommit(cb) {
					cb(null, lastCommit);
				},

				genesisBlock(cb) {
					cb(null, {
						block: appConfig.genesisBlock,
					});
				},

				schema(cb) {
					cb(null, swaggerHelper.getValidator());
				},

				network: [
					'config',
					/**
					 * Initalizes express, middleware, socket.io.
					 *
					 * @func network[1]
					 * @memberof! app
					 * @param {Object} scope
					 * @param {function} cb - Callback function
					 */
					function(scope, cb) {
						const express = require('express');
						const app = express();

						if (appConfig.coverage) {
							// eslint-disable-next-line import/no-extraneous-dependencies
							const im = require('istanbul-middleware');
							self.logger.debug(
								'Hook loader for coverage - Do not use in production environment!'
							);
							im.hookLoader(__dirname);
							app.use('/coverage', im.createHandler());
						}

						if (appConfig.trustProxy) {
							app.enable('trust proxy');
						}

						const server = require('http').createServer(app);
						const io = require('socket.io')(server);

						let privateKey;
						let certificate;
						let https;
						let https_io;

						if (scope.config.api.ssl && scope.config.api.ssl.enabled) {
							privateKey = fs.readFileSync(scope.config.api.ssl.options.key);
							certificate = fs.readFileSync(scope.config.api.ssl.options.cert);

							https = require('https').createServer(
								{
									key: privateKey,
									cert: certificate,
									ciphers:
										'ECDHE-RSA-AES128-GCM-SHA256:ECDHE-ECDSA-AES128-GCM-SHA256:ECDHE-RSA-AES256-GCM-SHA384:ECDHE-ECDSA-AES256-GCM-SHA384:DHE-RSA-AES128-GCM-SHA256:ECDHE-RSA-AES128-SHA256:DHE-RSA-AES128-SHA256:ECDHE-RSA-AES256-SHA384:DHE-RSA-AES256-SHA384:ECDHE-RSA-AES256-SHA256:DHE-RSA-AES256-SHA256:HIGH:!aNULL:!eNULL:!EXPORT:!DES:!RC4:!MD5:!PSK:!SRP:!CAMELLIA',
								},
								app
							);

							https_io = require('socket.io')(https);
						}
>>>>>>> 1f939722

			// Storage
			this.logger.debug('Initiating storage...');
			const storage = createStorageComponent(storageConfig, dbLogger);

			if (!this.options.config) {
				throw Error('Failed to assign nethash from genesis block');
			}

			const self = this;
			const scope = {
				lastCommit,
				ed,
				build: versionBuild,
				config: this.options.config,
				genesisBlock: { block: this.options.config.genesisBlock },
				schema: swaggerHelper.getValidator(),
				sequence: new Sequence({
					onWarning(current) {
						self.logger.warn('Main queue', current);
					},
				}),
				balancesSequence: new Sequence({
					onWarning(current) {
						self.logger.warn('Balance queue', current);
					},
				}),
				components: {
					storage,
					cache,
					logger: this.logger,
				},
				channel: this.channel,
			};

<<<<<<< HEAD
			// Lookup for peers ips from dns
			scope.config.peers.list = await initSteps.lookupPeerIPs(
				scope.config.peers.list,
				scope.config.peers.enabled
			);
=======
				bus: [
					'ed',
					function(scope, cb) {
						const changeCase = require('change-case');
						const Bus = function() {
							this.message = function(...args) {
								const topic = args.shift();
								const eventName = `on${changeCase.pascalCase(topic)}`;

								// Iterate over modules and execute event functions (on*)
								Object.keys(scope.modules).forEach(key => {
									const module = scope.modules[key];

									if (typeof module[eventName] === 'function') {
										module[eventName].apply(module[eventName], args);
									}

									if (module.submodules) {
										async.each(module.submodules, submodule => {
											if (
												submodule &&
												typeof submodule[eventName] === 'function'
											) {
												submodule[eventName].apply(submodule[eventName], args);
											}
										});
									}
								});
							};
						};
						cb(null, new Bus());
					},
				],

				storage(cb) {
					storage
						.bootstrap()
						.then(status => {
							storage.entities.Account.extendDefaultOptions({
								limit: global.constants.ACTIVE_DELEGATES,
							});
							return status;
						})
						.then(async status => {
							if (status) {
								await storage.entities.Migration.applyAll();
								await storage.entities.Migration.applyRunTime();
							}
							cb(!status, storage);
						})
						.catch(err => {
							self.logger.error(err);
							cb(err);
						});
				},

				cache(cb) {
					if (!cache.options.enabled) {
						self.logger.debug('Cache not enabled');
						return cb();
					}
					return cache
						.bootstrap()
						.then(() => cb(null, cache))
						.catch(err => {
							cb(err);
						});
				},

				system(cb) {
					return cb(null, system);
				},

				components: [
					'cache',
					'storage',
					'system',
					(scope, cb) => {
						cb(null, {
							cache: scope.cache,
							storage: scope.storage,
							logger: scope.logger,
							system: scope.system,
						});
					},
				],

				webSocket: [
					'config',
					'logger',
					'network',
					'storage',
					/**
					 * Description of the function.
					 *
					 * @func webSocket[5]
					 * @memberof! app
					 * @param {Object} scope
					 * @param {function} cb - Callback function
					 * @todo Add description for the function and its params
					 */
					function(scope, cb) {
						if (!appConfig.peers.enabled) {
							scope.logger.info(
								'Skipping P2P server initialization due to the config settings - "peers.enabled" is set to false.'
							);
							return cb();
						}
						const webSocketConfig = {
							workers: 1,
							port: scope.config.wsPort,
							host: '0.0.0.0',
							wsEngine: scope.config.peers.options.wsEngine,
							workerController: workersControllerPath,
							perMessageDeflate: false,
							secretKey: 'liskSecretKey',
							// Because our node is constantly sending messages, we don't
							// need to use the ping feature to detect bad connections.
							pingTimeoutDisabled: true,
							// Maximum amount of milliseconds to wait before force-killing
							// a process after it was passed a 'SIGTERM' or 'SIGUSR2' signal
							processTermTimeout: 10000,
							logLevel: 0,
						};

						const childProcessOptions = {
							version: scope.config.version,
							minVersion: scope.config.minVersion,
							protocolVersion: scope.config.protocolVersion,
							nethash: scope.config.nethash,
							port: scope.config.wsPort,
							nonce: scope.config.nonce,
							blackListedPeers: scope.config.peers.access.blackList,
						};

						scope.socketCluster = new SocketCluster(webSocketConfig);
						const MasterWAMPServer = require('wamp-socket-cluster/MasterWAMPServer');
						scope.network.app.rpc = wsRPC.setServer(
							new MasterWAMPServer(scope.socketCluster, childProcessOptions)
						);

						scope.socketCluster.on('ready', () => {
							scope.logger.info(
								'Socket Cluster ready for incoming connections'
							);
							return cb();
						});

						// The 'fail' event aggregates errors from all SocketCluster processes.
						scope.socketCluster.on('fail', err => {
							scope.logger.error(err);
							if (err.name === 'WSEngineInitError') {
								const extendedError = scope.logger.error(extendedError);
							}
						});

						return scope.socketCluster.on('workerExit', workerInfo => {
							let exitMessage = `Worker with pid ${workerInfo.pid} exited`;
							if (workerInfo.signal) {
								exitMessage += ` due to signal: '${workerInfo.signal}'`;
							}
							scope.logger.error(exitMessage);
						});
					},
				],

				logic: [
					'components',
					'bus',
					'schema',
					'genesisBlock',
					/**
					 * Description of the function.
					 *
					 * @func logic[4]
					 * @memberof! app
					 * @param {Object} scope
					 * @param {function} cb - Callback function
					 */
					function(scope, cb) {
						const Transaction = require('./logic/transaction.js');
						const Block = require('./logic/block.js');
						const Account = require('./logic/account.js');
						const Peers = require('./logic/peers.js');

						async.auto(
							{
								bus(busCb) {
									busCb(null, scope.bus);
								},
								config(configCb) {
									configCb(null, scope.config);
								},
								storage(storageCb) {
									storageCb(null, scope.storage);
								},
								ed(edCb) {
									edCb(null, scope.ed);
								},
								logger(loggerCb) {
									loggerCb(null, scope.logger);
								},
								schema(schemaCb) {
									schemaCb(null, scope.schema);
								},
								genesisBlock(genesisBlockCb) {
									genesisBlockCb(null, scope.genesisBlock);
								},
								account: [
									'storage',
									'bus',
									'ed',
									'schema',
									'genesisBlock',
									'logger',
									function(accountScope, accountCb) {
										new Account(
											accountScope.storage,
											accountScope.schema,
											accountScope.logger,
											accountCb
										);
									},
								],
								transaction: [
									'storage',
									'bus',
									'ed',
									'schema',
									'genesisBlock',
									'account',
									'logger',
									function(transactionScope, transactionCb) {
										new Transaction(
											transactionScope.storage,
											transactionScope.ed,
											transactionScope.schema,
											transactionScope.genesisBlock,
											transactionScope.account,
											transactionScope.logger,
											transactionCb
										);
									},
								],
								block: [
									'storage',
									'bus',
									'ed',
									'schema',
									'genesisBlock',
									'account',
									'transaction',
									function(blockScope, blockCb) {
										new Block(
											blockScope.ed,
											blockScope.schema,
											blockScope.transaction,
											blockCb
										);
									},
								],
								peers: [
									'logger',
									'config',
									function(peersScope, peersCb) {
										new Peers(
											peersScope.logger,
											peersScope.config,
											scope.components.system,
											peersCb
										);
									},
								],
							},
							cb
						);
					},
				],

				modules: [
					'network',
					'webSocket',
					'config',
					'logger',
					'bus',
					'sequence',
					'balancesSequence',
					'storage',
					'logic',
					/**
					 * Description of the function.
					 *
					 * @func modules[12]
					 * @param {Object} modulesScope
					 * @param {function} modulesCb - Callback function
					 */
					function(modulesScope, modulesCb) {
						const tasks = {};

						Object.keys(config.modules).forEach(name => {
							tasks[name] = function(configModulesCb) {
								const domain = require('domain').create();

								domain.on('error', err => {
									modulesScope.logger.fatal(`Domain ${name}`, {
										message: err.message,
										stack: err.stack,
									});
								});

								domain.run(() => {
									self.logger.debug('Loading module', name);
									// eslint-disable-next-line import/no-dynamic-require
									const DynamicModule = require(config.modules[name]);
									const obj = new DynamicModule(configModulesCb, modulesScope);
									modules.push(obj);
								});
							};
						});

						async.parallel(tasks, (err, results) => {
							modulesCb(err, results);
						});
					},
				],

				ready: [
					'components',
					'swagger',
					'modules',
					'bus',
					'logic',
					/**
					 * Description of the function.
					 *
					 * @func ready[4]
					 * @memberof! app
					 * @param {Object} scope
					 * @param {function} cb - Callback function
					 * @todo Add description for the function and its params
					 */
					function(scope, cb) {
						scope.modules.swagger = scope.swagger;

						// Fire onBind event in every module
						scope.bus.message('bind', scope);

						scope.logic.peers.bindModules(scope.modules);
						cb();
					},
				],

				listenWebSocket: [
					'ready',
					/**
					 * Description of the function.
					 *
					 * @func api[1]
					 * @param {Object} scope
					 * @param {function} cb - Callback function
					 */
					function(scope, cb) {
						if (!appConfig.peers.enabled) {
							return cb();
						}
						new WsTransport(scope.modules.transport);
						return cb();
					},
				],

				listenHttp: [
					'ready',
					/**
					 * Description of the function.
					 *
					 * @func listen[1]
					 * @memberof! app
					 * @param {Object} scope
					 * @param {function} cb - Callback function
					 */
					function(scope, cb) {
						// Security vulnerabilities fixed by Node v8.14.0 - "Slowloris (cve-2018-12122)"
						scope.network.server.headersTimeout =
							appConfig.api.options.limits.headersTimeout;
						// Disconnect idle clients
						scope.network.server.setTimeout(
							appConfig.api.options.limits.serverSetTimeout
						);

						scope.network.server.on('timeout', socket => {
							scope.logger.info(
								`Disconnecting idle socket: ${socket.remoteAddress}:${
									socket.remotePort
								}`
							);
							socket.destroy();
						});

						return scope.network.server.listen(
							scope.config.httpPort,
							scope.config.address,
							serverListenErr => {
								scope.logger.info(
									`Lisk started: ${scope.config.address}:${
										scope.config.httpPort
									}`
								);
>>>>>>> 1f939722

			await initSteps.bootstrapStorage(
				scope,
				global.constants.ACTIVE_DELEGATES
			);
			await initSteps.bootstrapCache(scope);

			scope.bus = await initSteps.createBus();
			scope.logic = await initSteps.initLogicStructure(scope);
			scope.modules = await initSteps.initModules(scope);
			scope.webSocket = await initSteps.createSocketCluster(scope);
			scope.swagger = await initSteps.attachSwagger(scope);

			// TODO: Identify why its used
			scope.modules.swagger = scope.swagger;
			// Ready to bind modules
			scope.logic.peers.bindModules(scope.modules);

			const BlockReward = require('./logic/block_reward');
			blockReward = new BlockReward();

			// Fire onBind event in every module
			scope.bus.message('bind', scope);

			// Listen to websockets
			await scope.webSocket.listen();
			self.logger.info('Modules ready and launched');

			self.scope = scope;
		} catch (error) {
			this.logger.fatal('Chain initialization', {
				message: error.message,
				stack: error.stack,
			});
			process.emit('cleanup', error);
		}
	}

	actions() {
		return {
			calculateSupply: action => blockReward.calcSupply(action.params[0]),
			calculateMilestone: action => blockReward.calcMilestone(action.params[0]),
			calculateReward: action => blockReward.calcReward(action.params[0]),
			generateDelegateList: action =>
				this.scope.modules.delegates.generateDelegateList(
					action.params[0],
					action.params[1],
					action.params[2],
					action.params[3]
				),
			getNetworkHeight: async action =>
				util.promisify(this.scope.modules.peers.networkHeight)(
					action.params[0]
				),
			getTransactionsCount: async () =>
				util.promisify(
					this.scope.modules.transactions.shared.getTransactionsCount
				)(),
			updateForgingStastus: async action =>
				util.promisify(this.scope.modules.delegates.updateForgingStatus)(
					action.params[0],
					action.params[1],
					action.params[2]
				),
			getPeers: async action =>
				this.scope.modules.peers.shared.getPeers(
					action.params[0],
					action.params[1]
				),
			getPeersCountByFilter: async action =>
				this.scope.modules.peers.shared.getPeersCountByFilter(action.params[0]),
			postSignature: async action =>
				this.scope.modules.signatures.shared.postSignature(
					action.params[0],
					action.params[1]
				),
			storageRead: async action =>
				this.scope.logic.block.storageRead(action.params[0]),
			getLastConsensus: async () => this.scope.modules.peers.getLastConsensus(),
			loaderLoaded: async () => this.scope.modules.loader.loaded(),
			loaderSyncing: async () => this.scope.modules.loader.syncing(),
			getForgersKeyPairs: async () =>
				this.scope.modules.delegates.getForgersKeyPairs(),
			getUnprocessedTransactions: async action =>
				this.scope.modules.transactions.getUnprocessedTransactions(
					action.params[0],
					action.params[1]
				),
			getUnconfirmedTransactions: async action =>
				this.scope.modules.transactions.getUnconfirmedTransactions(
					action.params[0],
					action.params[1]
				),
			getMultisignatureTransactions: async action =>
				this.scope.modules.transactions.getMultisignatureTransactions(
					action.params[0],
					action.params[1]
				),
		};
	}

	async cleanup(code, error) {
		const { webSocket, modules, components } = this.scope;
		if (error) {
			this.logger.fatal(error.toString());
			if (code === undefined) {
				code = 1;
			}
		} else if (code === undefined || code === null) {
			code = 0;
		}
		this.logger.info('Cleaning chain...');

		if (webSocket) {
			webSocket.removeAllListeners('fail');
			webSocket.destroy();
		}

<<<<<<< HEAD
		if (components !== undefined) {
			components.map(component => component.cleanup());
=======
		if (this.scope.components !== undefined) {
			Object.keys(this.scope.components)
				.filter(key => typeof this.scope.components[key].cleanup === 'function')
				.map(key => this.scope.components[key].cleanup());
>>>>>>> 1f939722
		}

		// Run cleanup operation on each module before shutting down the node;
		// this includes operations like snapshotting database tables.
		await Promise.all(
			modules.map(module => {
				if (typeof module.cleanup === 'function') {
					return util.promisify(module.cleanup)();
				}
				return true;
			})
		).catch(moduleCleanupError => {
			this.logger.error(moduleCleanupError);
		});

		this.logger.info('Cleaned up successfully');
	}
};<|MERGE_RESOLUTION|>--- conflicted
+++ resolved
@@ -9,11 +9,8 @@
 const { createStorageComponent } = require('../../components/storage');
 const { createCacheComponent } = require('../../components/cache');
 const { createLoggerComponent } = require('../../components/logger');
-<<<<<<< HEAD
+const { createSystemComponent } = require('../../components/system');
 const initSteps = require('./init_steps');
-=======
-const { createSystemComponent } = require('../../components/system');
->>>>>>> 1f939722
 const defaults = require('./defaults');
 
 // Begin reading from stdin
@@ -38,26 +35,7 @@
 	}, 60000);
 }
 
-<<<<<<< HEAD
 let blockReward;
-=======
-const config = {
-	modules: {
-		accounts: './modules/accounts.js',
-		blocks: './modules/blocks.js',
-		dapps: './modules/dapps.js',
-		delegates: './modules/delegates.js',
-		rounds: './modules/rounds.js',
-		loader: './modules/loader.js',
-		multisignatures: './modules/multisignatures.js',
-		peers: './modules/peers.js',
-		signatures: './modules/signatures.js',
-		transactions: './modules/transactions.js',
-		transport: './modules/transport.js',
-	},
-};
-const modules = [];
->>>>>>> 1f939722
 
 /**
  * Chain Module
@@ -118,156 +96,10 @@
 			this.options.exceptions
 		);
 
-<<<<<<< HEAD
 		try {
 			// Cache
 			this.logger.debug('Initiating cache...');
 			const cache = createCacheComponent(cacheConfig, this.logger);
-=======
-		// Domain error handler
-		d.on('error', err => {
-			this.logger.fatal('Domain master', {
-				message: err.message,
-				stack: err.stack,
-			});
-			process.emit('cleanup', err);
-		});
-
-		// Cache
-		this.logger.debug('Initiating cache...');
-		const cache = createCacheComponent(cacheConfig, this.logger);
-
-		// Storage
-		this.logger.debug('Initiating storage...');
-		const storage = createStorageComponent(storageConfig, dbLogger);
-
-		// System
-		this.logger.debug('Initiating system...');
-		const system = createSystemComponent(systemConfig, this.logger, storage);
-
-		// Config
-		const appConfig = this.options.config;
-
-		const self = this;
-
-		async.auto(
-			{
-				config(cb) {
-					if (!appConfig.nethash) {
-						throw Error('Failed to assign nethash from genesis block');
-					}
-
-					// If peers layer is not enabled there is no need to create the peer's list
-					if (!appConfig.peers.enabled) {
-						appConfig.peers.list = [];
-						return cb(null, appConfig);
-					}
-
-					// In case domain names are used, resolve those to IP addresses.
-					const peerDomainLookupTasks = appConfig.peers.list.map(peer =>
-						async.reflect(callback => {
-							if (net.isIPv4(peer.ip)) {
-								return setImmediate(() => callback(null, peer));
-							}
-							return dns.lookup(peer.ip, { family: 4 }, (err, address) => {
-								if (err) {
-									console.error(
-										`Failed to resolve peer domain name ${
-											peer.ip
-										} to an IP address`
-									);
-									return callback(err, peer);
-								}
-								return callback(null, Object.assign({}, peer, { ip: address }));
-							});
-						})
-					);
-
-					return async.parallel(peerDomainLookupTasks, (_, results) => {
-						appConfig.peers.list = results
-							.filter(result =>
-								Object.prototype.hasOwnProperty.call(result, 'value')
-							)
-							.map(result => result.value);
-						return cb(null, appConfig);
-					});
-				},
-
-				logger(cb) {
-					cb(null, self.logger);
-				},
-
-				build(cb) {
-					cb(null, versionBuild);
-				},
-
-				lastCommit(cb) {
-					cb(null, lastCommit);
-				},
-
-				genesisBlock(cb) {
-					cb(null, {
-						block: appConfig.genesisBlock,
-					});
-				},
-
-				schema(cb) {
-					cb(null, swaggerHelper.getValidator());
-				},
-
-				network: [
-					'config',
-					/**
-					 * Initalizes express, middleware, socket.io.
-					 *
-					 * @func network[1]
-					 * @memberof! app
-					 * @param {Object} scope
-					 * @param {function} cb - Callback function
-					 */
-					function(scope, cb) {
-						const express = require('express');
-						const app = express();
-
-						if (appConfig.coverage) {
-							// eslint-disable-next-line import/no-extraneous-dependencies
-							const im = require('istanbul-middleware');
-							self.logger.debug(
-								'Hook loader for coverage - Do not use in production environment!'
-							);
-							im.hookLoader(__dirname);
-							app.use('/coverage', im.createHandler());
-						}
-
-						if (appConfig.trustProxy) {
-							app.enable('trust proxy');
-						}
-
-						const server = require('http').createServer(app);
-						const io = require('socket.io')(server);
-
-						let privateKey;
-						let certificate;
-						let https;
-						let https_io;
-
-						if (scope.config.api.ssl && scope.config.api.ssl.enabled) {
-							privateKey = fs.readFileSync(scope.config.api.ssl.options.key);
-							certificate = fs.readFileSync(scope.config.api.ssl.options.cert);
-
-							https = require('https').createServer(
-								{
-									key: privateKey,
-									cert: certificate,
-									ciphers:
-										'ECDHE-RSA-AES128-GCM-SHA256:ECDHE-ECDSA-AES128-GCM-SHA256:ECDHE-RSA-AES256-GCM-SHA384:ECDHE-ECDSA-AES256-GCM-SHA384:DHE-RSA-AES128-GCM-SHA256:ECDHE-RSA-AES128-SHA256:DHE-RSA-AES128-SHA256:ECDHE-RSA-AES256-SHA384:DHE-RSA-AES256-SHA384:ECDHE-RSA-AES256-SHA256:DHE-RSA-AES256-SHA256:HIGH:!aNULL:!eNULL:!EXPORT:!DES:!RC4:!MD5:!PSK:!SRP:!CAMELLIA',
-								},
-								app
-							);
-
-							https_io = require('socket.io')(https);
-						}
->>>>>>> 1f939722
 
 			// Storage
 			this.logger.debug('Initiating storage...');
@@ -276,6 +108,9 @@
 			if (!this.options.config) {
 				throw Error('Failed to assign nethash from genesis block');
 			}
+			// System
+			this.logger.debug('Initiating system...');
+			const system = createSystemComponent(systemConfig, this.logger, storage);
 
 			const self = this;
 			const scope = {
@@ -298,426 +133,17 @@
 				components: {
 					storage,
 					cache,
+					system,
 					logger: this.logger,
 				},
 				channel: this.channel,
 			};
 
-<<<<<<< HEAD
 			// Lookup for peers ips from dns
 			scope.config.peers.list = await initSteps.lookupPeerIPs(
 				scope.config.peers.list,
 				scope.config.peers.enabled
 			);
-=======
-				bus: [
-					'ed',
-					function(scope, cb) {
-						const changeCase = require('change-case');
-						const Bus = function() {
-							this.message = function(...args) {
-								const topic = args.shift();
-								const eventName = `on${changeCase.pascalCase(topic)}`;
-
-								// Iterate over modules and execute event functions (on*)
-								Object.keys(scope.modules).forEach(key => {
-									const module = scope.modules[key];
-
-									if (typeof module[eventName] === 'function') {
-										module[eventName].apply(module[eventName], args);
-									}
-
-									if (module.submodules) {
-										async.each(module.submodules, submodule => {
-											if (
-												submodule &&
-												typeof submodule[eventName] === 'function'
-											) {
-												submodule[eventName].apply(submodule[eventName], args);
-											}
-										});
-									}
-								});
-							};
-						};
-						cb(null, new Bus());
-					},
-				],
-
-				storage(cb) {
-					storage
-						.bootstrap()
-						.then(status => {
-							storage.entities.Account.extendDefaultOptions({
-								limit: global.constants.ACTIVE_DELEGATES,
-							});
-							return status;
-						})
-						.then(async status => {
-							if (status) {
-								await storage.entities.Migration.applyAll();
-								await storage.entities.Migration.applyRunTime();
-							}
-							cb(!status, storage);
-						})
-						.catch(err => {
-							self.logger.error(err);
-							cb(err);
-						});
-				},
-
-				cache(cb) {
-					if (!cache.options.enabled) {
-						self.logger.debug('Cache not enabled');
-						return cb();
-					}
-					return cache
-						.bootstrap()
-						.then(() => cb(null, cache))
-						.catch(err => {
-							cb(err);
-						});
-				},
-
-				system(cb) {
-					return cb(null, system);
-				},
-
-				components: [
-					'cache',
-					'storage',
-					'system',
-					(scope, cb) => {
-						cb(null, {
-							cache: scope.cache,
-							storage: scope.storage,
-							logger: scope.logger,
-							system: scope.system,
-						});
-					},
-				],
-
-				webSocket: [
-					'config',
-					'logger',
-					'network',
-					'storage',
-					/**
-					 * Description of the function.
-					 *
-					 * @func webSocket[5]
-					 * @memberof! app
-					 * @param {Object} scope
-					 * @param {function} cb - Callback function
-					 * @todo Add description for the function and its params
-					 */
-					function(scope, cb) {
-						if (!appConfig.peers.enabled) {
-							scope.logger.info(
-								'Skipping P2P server initialization due to the config settings - "peers.enabled" is set to false.'
-							);
-							return cb();
-						}
-						const webSocketConfig = {
-							workers: 1,
-							port: scope.config.wsPort,
-							host: '0.0.0.0',
-							wsEngine: scope.config.peers.options.wsEngine,
-							workerController: workersControllerPath,
-							perMessageDeflate: false,
-							secretKey: 'liskSecretKey',
-							// Because our node is constantly sending messages, we don't
-							// need to use the ping feature to detect bad connections.
-							pingTimeoutDisabled: true,
-							// Maximum amount of milliseconds to wait before force-killing
-							// a process after it was passed a 'SIGTERM' or 'SIGUSR2' signal
-							processTermTimeout: 10000,
-							logLevel: 0,
-						};
-
-						const childProcessOptions = {
-							version: scope.config.version,
-							minVersion: scope.config.minVersion,
-							protocolVersion: scope.config.protocolVersion,
-							nethash: scope.config.nethash,
-							port: scope.config.wsPort,
-							nonce: scope.config.nonce,
-							blackListedPeers: scope.config.peers.access.blackList,
-						};
-
-						scope.socketCluster = new SocketCluster(webSocketConfig);
-						const MasterWAMPServer = require('wamp-socket-cluster/MasterWAMPServer');
-						scope.network.app.rpc = wsRPC.setServer(
-							new MasterWAMPServer(scope.socketCluster, childProcessOptions)
-						);
-
-						scope.socketCluster.on('ready', () => {
-							scope.logger.info(
-								'Socket Cluster ready for incoming connections'
-							);
-							return cb();
-						});
-
-						// The 'fail' event aggregates errors from all SocketCluster processes.
-						scope.socketCluster.on('fail', err => {
-							scope.logger.error(err);
-							if (err.name === 'WSEngineInitError') {
-								const extendedError = scope.logger.error(extendedError);
-							}
-						});
-
-						return scope.socketCluster.on('workerExit', workerInfo => {
-							let exitMessage = `Worker with pid ${workerInfo.pid} exited`;
-							if (workerInfo.signal) {
-								exitMessage += ` due to signal: '${workerInfo.signal}'`;
-							}
-							scope.logger.error(exitMessage);
-						});
-					},
-				],
-
-				logic: [
-					'components',
-					'bus',
-					'schema',
-					'genesisBlock',
-					/**
-					 * Description of the function.
-					 *
-					 * @func logic[4]
-					 * @memberof! app
-					 * @param {Object} scope
-					 * @param {function} cb - Callback function
-					 */
-					function(scope, cb) {
-						const Transaction = require('./logic/transaction.js');
-						const Block = require('./logic/block.js');
-						const Account = require('./logic/account.js');
-						const Peers = require('./logic/peers.js');
-
-						async.auto(
-							{
-								bus(busCb) {
-									busCb(null, scope.bus);
-								},
-								config(configCb) {
-									configCb(null, scope.config);
-								},
-								storage(storageCb) {
-									storageCb(null, scope.storage);
-								},
-								ed(edCb) {
-									edCb(null, scope.ed);
-								},
-								logger(loggerCb) {
-									loggerCb(null, scope.logger);
-								},
-								schema(schemaCb) {
-									schemaCb(null, scope.schema);
-								},
-								genesisBlock(genesisBlockCb) {
-									genesisBlockCb(null, scope.genesisBlock);
-								},
-								account: [
-									'storage',
-									'bus',
-									'ed',
-									'schema',
-									'genesisBlock',
-									'logger',
-									function(accountScope, accountCb) {
-										new Account(
-											accountScope.storage,
-											accountScope.schema,
-											accountScope.logger,
-											accountCb
-										);
-									},
-								],
-								transaction: [
-									'storage',
-									'bus',
-									'ed',
-									'schema',
-									'genesisBlock',
-									'account',
-									'logger',
-									function(transactionScope, transactionCb) {
-										new Transaction(
-											transactionScope.storage,
-											transactionScope.ed,
-											transactionScope.schema,
-											transactionScope.genesisBlock,
-											transactionScope.account,
-											transactionScope.logger,
-											transactionCb
-										);
-									},
-								],
-								block: [
-									'storage',
-									'bus',
-									'ed',
-									'schema',
-									'genesisBlock',
-									'account',
-									'transaction',
-									function(blockScope, blockCb) {
-										new Block(
-											blockScope.ed,
-											blockScope.schema,
-											blockScope.transaction,
-											blockCb
-										);
-									},
-								],
-								peers: [
-									'logger',
-									'config',
-									function(peersScope, peersCb) {
-										new Peers(
-											peersScope.logger,
-											peersScope.config,
-											scope.components.system,
-											peersCb
-										);
-									},
-								],
-							},
-							cb
-						);
-					},
-				],
-
-				modules: [
-					'network',
-					'webSocket',
-					'config',
-					'logger',
-					'bus',
-					'sequence',
-					'balancesSequence',
-					'storage',
-					'logic',
-					/**
-					 * Description of the function.
-					 *
-					 * @func modules[12]
-					 * @param {Object} modulesScope
-					 * @param {function} modulesCb - Callback function
-					 */
-					function(modulesScope, modulesCb) {
-						const tasks = {};
-
-						Object.keys(config.modules).forEach(name => {
-							tasks[name] = function(configModulesCb) {
-								const domain = require('domain').create();
-
-								domain.on('error', err => {
-									modulesScope.logger.fatal(`Domain ${name}`, {
-										message: err.message,
-										stack: err.stack,
-									});
-								});
-
-								domain.run(() => {
-									self.logger.debug('Loading module', name);
-									// eslint-disable-next-line import/no-dynamic-require
-									const DynamicModule = require(config.modules[name]);
-									const obj = new DynamicModule(configModulesCb, modulesScope);
-									modules.push(obj);
-								});
-							};
-						});
-
-						async.parallel(tasks, (err, results) => {
-							modulesCb(err, results);
-						});
-					},
-				],
-
-				ready: [
-					'components',
-					'swagger',
-					'modules',
-					'bus',
-					'logic',
-					/**
-					 * Description of the function.
-					 *
-					 * @func ready[4]
-					 * @memberof! app
-					 * @param {Object} scope
-					 * @param {function} cb - Callback function
-					 * @todo Add description for the function and its params
-					 */
-					function(scope, cb) {
-						scope.modules.swagger = scope.swagger;
-
-						// Fire onBind event in every module
-						scope.bus.message('bind', scope);
-
-						scope.logic.peers.bindModules(scope.modules);
-						cb();
-					},
-				],
-
-				listenWebSocket: [
-					'ready',
-					/**
-					 * Description of the function.
-					 *
-					 * @func api[1]
-					 * @param {Object} scope
-					 * @param {function} cb - Callback function
-					 */
-					function(scope, cb) {
-						if (!appConfig.peers.enabled) {
-							return cb();
-						}
-						new WsTransport(scope.modules.transport);
-						return cb();
-					},
-				],
-
-				listenHttp: [
-					'ready',
-					/**
-					 * Description of the function.
-					 *
-					 * @func listen[1]
-					 * @memberof! app
-					 * @param {Object} scope
-					 * @param {function} cb - Callback function
-					 */
-					function(scope, cb) {
-						// Security vulnerabilities fixed by Node v8.14.0 - "Slowloris (cve-2018-12122)"
-						scope.network.server.headersTimeout =
-							appConfig.api.options.limits.headersTimeout;
-						// Disconnect idle clients
-						scope.network.server.setTimeout(
-							appConfig.api.options.limits.serverSetTimeout
-						);
-
-						scope.network.server.on('timeout', socket => {
-							scope.logger.info(
-								`Disconnecting idle socket: ${socket.remoteAddress}:${
-									socket.remotePort
-								}`
-							);
-							socket.destroy();
-						});
-
-						return scope.network.server.listen(
-							scope.config.httpPort,
-							scope.config.address,
-							serverListenErr => {
-								scope.logger.info(
-									`Lisk started: ${scope.config.address}:${
-										scope.config.httpPort
-									}`
-								);
->>>>>>> 1f939722
 
 			await initSteps.bootstrapStorage(
 				scope,
@@ -836,15 +262,8 @@
 			webSocket.destroy();
 		}
 
-<<<<<<< HEAD
 		if (components !== undefined) {
 			components.map(component => component.cleanup());
-=======
-		if (this.scope.components !== undefined) {
-			Object.keys(this.scope.components)
-				.filter(key => typeof this.scope.components[key].cleanup === 'function')
-				.map(key => this.scope.components[key].cleanup());
->>>>>>> 1f939722
 		}
 
 		// Run cleanup operation on each module before shutting down the node;
