/*
 * Copyright © 2019 Lisk Foundation
 *
 * See the LICENSE file at the top-level directory of this distribution
 * for licensing information.
 *
 * Unless otherwise agreed in a custom licensing agreement with the Lisk Foundation,
 * no part of this software, including this file, may be copied, modified,
 * propagated, or distributed except according to the terms contained in the
 * LICENSE file.
 *
 * Removal or modification of this copyright notice is prohibited.
 */

'use strict';

const { validator } = require('@liskhq/lisk-validator');
const { convertErrorsToString } = require('./utils/error_handlers');
const { Sequence } = require('./utils/sequence');
const definitions = require('./schema/definitions');
const { createStorageComponent } = require('../../components/storage');
const { createCacheComponent } = require('../../components/cache');
const { createLoggerComponent } = require('../../components/logger');
const { bootstrapStorage, bootstrapCache } = require('./init_steps');
const jobQueue = require('./utils/jobs_queue');
const { Peers } = require('./peers');
const { TransactionInterfaceAdapter } = require('./interface_adapters');
const {
	TransactionPool,
	EVENT_MULTISIGNATURE_SIGNATURE,
	EVENT_UNCONFIRMED_TRANSACTION,
} = require('./transaction_pool');
const { Slots, Dpos } = require('./dpos');
const { EVENT_BFT_BLOCK_FINALIZED, BFT } = require('./bft');
const { Blocks, EVENT_NEW_BROADHASH } = require('./blocks');
const { Loader } = require('./loader');
const { Forger } = require('./forger');
const { Transport } = require('./transport');
const {
	Synchronizer,
	BlockSynchronizationMechanism,
	FastChainSwitchingMechanism,
} = require('./synchronizer');
const { Processor } = require('./processor');
const { Rebuilder } = require('./rebuilder');
const { BlockProcessorV0 } = require('./block_processor_v0.js');
const { BlockProcessorV1 } = require('./block_processor_v1.js');
const { BlockProcessorV2 } = require('./block_processor_v2.js');

const syncInterval = 10000;
const forgeInterval = 1000;

/**
 * Chain Module
 *
 * @namespace Framework.modules.chain
 * @type {module.Chain}
 */
module.exports = class Chain {
	constructor(channel, options) {
		this.channel = channel;
		this.options = options;
		this.logger = null;
		this.scope = null;
		this.slots = null;
	}

	async bootstrap() {
		const loggerConfig = await this.channel.invoke(
			'app:getComponentConfig',
			'logger',
		);

		const storageConfig = await this.channel.invoke(
			'app:getComponentConfig',
			'storage',
		);

		const cacheConfig = await this.channel.invoke(
			'app:getComponentConfig',
			'cache',
		);

		this.applicationState = await this.channel.invoke(
			'app:getApplicationState',
		);

		this.logger = createLoggerComponent({ ...loggerConfig, module: 'chain' });
		const dbLogger =
			storageConfig.logFileName &&
			storageConfig.logFileName === loggerConfig.logFileName
				? this.logger
				: createLoggerComponent({
						...loggerConfig,
						logFileName: storageConfig.logFileName,
						module: 'chain:database',
				  });

		global.constants = this.options.constants;
		global.exceptions = this.options.exceptions;

		try {
			if (!this.options.genesisBlock) {
				throw Error('Failed to assign nethash from genesis block');
			}

			if (
				this.options.forging.waitThreshold >= this.options.constants.BLOCK_TIME
			) {
				throw Error(
					`modules.chain.forging.waitThreshold=${
						this.options.forging.waitThreshold
					} is greater or equal to app.genesisConfig.BLOCK_TIME=${
						this.options.constants.BLOCK_TIME
					}. It impacts the forging and propagation of blocks. Please use a smaller value for modules.chain.forging.waitThreshold`,
				);
			}

			// Cache
			this.logger.debug('Initiating cache...');
			this.cache = createCacheComponent(cacheConfig, this.logger);

			// Storage
			this.logger.debug('Initiating storage...');
			this.storage = createStorageComponent(storageConfig, dbLogger);

			// TODO: For socket cluster child process, should be removed with refactoring of network module
			this.options.loggerConfig = loggerConfig;

			const self = this;
			this.scope = {
				config: self.options,
				peers: this.peers,
				genesisBlock: { block: self.options.genesisBlock },
				registeredTransactions: self.options.registeredTransactions,
				sequence: new Sequence({
					onWarning(current) {
						self.logger.warn('Main queue', current);
					},
				}),
				components: {
					storage: this.storage,
					cache: this.cache,
					logger: this.logger,
				},
				channel: this.channel,
				applicationState: this.applicationState,
			};

			await bootstrapStorage(this.scope, global.constants.ACTIVE_DELEGATES);
			await bootstrapCache(this.scope);

			await this._initModules();

			// Prepare dependency
			const processorDependencies = {
				blocksModule: this.blocks,
				bftModule: this.bft,
				logger: this.logger,
				constants: this.options.constants,
				exceptions: this.options.exceptions,
			};

			// TODO: remove this once we have version 2 genesis block
			this.processor.register(new BlockProcessorV0(processorDependencies), {
				matcher: ({ height }) => height === 1,
			});

			// TODO: Move this to core https://github.com/LiskHQ/lisk-sdk/issues/4140
			if (this.options.exceptions.blockVersions) {
				if (this.options.exceptions.blockVersions[0]) {
					const period = this.options.exceptions.blockVersions[0];
					this.processor.register(new BlockProcessorV0(processorDependencies), {
						matcher: ({ height }) =>
							height >= period.start && height <= period.end,
					});
				}

				if (this.options.exceptions.blockVersions[1]) {
					const period = this.options.exceptions.blockVersions[1];
					this.processor.register(new BlockProcessorV1(processorDependencies), {
						matcher: ({ height }) =>
							height >= period.start && height <= period.end,
					});
				}
			}

			this.processor.register(new BlockProcessorV2(processorDependencies));

			// Deactivate broadcast and syncing during snapshotting process
			if (this.options.loading.rebuildUpToRound) {
				this.options.broadcasts.active = false;
				this.options.syncing.active = false;
				await this.rebuilder.rebuild(
					this.options.loading.rebuildUpToRound,
					this.options.loading.loadPerIteration,
				);
				this.logger.info(
					{
						rebuildUpToRound: this.options.loading.rebuildUpToRound,
						loadPerIteration: this.options.loading.loadPerIteration,
					},
					'Successfully rebuild the blockchain',
				);
				process.emit('cleanup');
				return;
			}

			this.channel.subscribe('app:state:updated', event => {
				Object.assign(this.scope.applicationState, event.data);
			});

			this.logger.info('Modules ready and launched');
			// After binding, it should immediately load blockchain
			await this.processor.init(this.options.genesisBlock);

			this._subscribeToEvents();

			this.channel.subscribe('network:bootstrap', async () => {
				this._calculateConsensus();
				await this._startForging();
			});

			this.channel.subscribe('network:ready', async () => {
				this._startLoader();
			});

			// Avoid receiving blocks/transactions from the network during snapshotting process
			if (!this.options.loading.rebuildUpToRound) {
				this.channel.subscribe(
					'network:event',
					async ({ data: { event, data } }) => {
						try {
							if (event === 'postTransactions') {
								await this.transport.postTransactions(data);
								return;
							}
							if (event === 'postSignatures') {
								await this.transport.postSignatures(data);
								return;
							}
							if (event === 'postBlock') {
								await this.transport.postBlock(data);
								return;
							}
						} catch (error) {
							this.logger.warn(
								{ error, event },
								'Received invalid event message',
							);
						}
					},
				);
			}
		} catch (error) {
			this.logger.fatal('Chain initialization', {
				message: error.message,
				stack: error.stack,
			});
			process.emit('cleanup', error);
		}
	}

	get actions() {
		return {
			calculateSupply: action =>
				this.blocks.blockReward.calculateSupply(action.params.height),
			calculateMilestone: action =>
				this.blocks.blockReward.calculateMilestone(action.params.height),
			calculateReward: action =>
				this.blocks.blockReward.calculateReward(action.params.height),
			getForgerPublicKeysForRound: async action =>
				this.dpos.getForgerPublicKeysForRound(action.params.round),
			updateForgingStatus: async action =>
				this.forger.updateForgingStatus(
					action.params.publicKey,
					action.params.password,
					action.params.forging,
				),
			getTransactions: async () => this.transport.getTransactions(),
			getSignatures: async () => this.transport.getSignatures(),
			postSignature: async action =>
				this.transport.postSignature(action.params),
			getForgingStatusForAllDelegates: async () =>
				this.forger.getForgingStatusForAllDelegates(),
			getTransactionsFromPool: async ({ params }) =>
				this.transactionPool.getPooledTransactions(params.type, params.filters),
			postTransaction: async action =>
				this.transport.postTransaction(action.params),
			getDelegateBlocksRewards: async action =>
				this.scope.components.storage.entities.Account.delegateBlocksRewards(
					action.params.filters,
					action.params.tx,
				),
			getSlotNumber: async action =>
				action.params
					? this.slots.getSlotNumber(action.params.epochTime)
					: this.slots.getSlotNumber(),
			calcSlotRound: async action => this.slots.calcRound(action.params.height),
			getNodeStatus: async () => ({
				consensus: await this.peers.getLastConsensus(this.blocks.broadhash),
				loaded: true,
				syncing: this.loader.syncing(),
				unconfirmedTransactions: this.transactionPool.getCount(),
				secondsSinceEpoch: this.slots.getEpochTime(),
				lastBlock: this.blocks.lastBlock,
			}),
			getLastBlock: async () => this.blocks.lastBlock,
			blocks: async action => this.transport.blocks(action.params || {}),
			getHighestCommonBlock: async action => {
				const valid = validator.validate(
					definitions.getHighestCommonBlockRequest,
					action.params,
				);

				if (valid.length) {
					const err = valid;
					const error = `${err[0].message}: ${err[0].path}`;
					this.logger.debug(
						{
							err: error,
							req: action.params,
						},
						'getHighestCommonBlock request validation failed',
					);
					throw new Error(error);
				}

				const commonBlock = await this.scope.modules.blocks.getHighestCommonBlock(
					action.params.ids,
				);

<<<<<<< HEAD
				return commonBlock || null;
=======
				return commonBlock;
>>>>>>> 01a4779d
			},
		};
	}

	async cleanup(error) {
		this._unsubscribeToEvents();
		const { modules, components } = this.scope;
		if (error) {
			this.logger.fatal(error.toString());
		}
		this.logger.info('Cleaning chain...');

		if (components !== undefined) {
			Object.keys(components).forEach(async key => {
				if (components[key].cleanup) {
					await components[key].cleanup();
				}
			});
		}

		// Run cleanup operation on each module before shutting down the node;
		// this includes operations like the rebuild verification process.
		await Promise.all(
			Object.keys(modules).map(key => {
				if (typeof modules[key].cleanup === 'function') {
					return modules[key].cleanup();
				}
				return true;
			}),
		).catch(moduleCleanupError => {
			this.logger.error(convertErrorsToString(moduleCleanupError));
		});

		this.logger.info('Cleaned up successfully');
	}

	async _initModules() {
		this.scope.modules = {};
		this.interfaceAdapters = {
			transactions: new TransactionInterfaceAdapter(
				this.options.registeredTransactions,
			),
		};

		// Deserialize genesis block
		const transactionInstances = this.options.genesisBlock.transactions.map(
			transaction => this.interfaceAdapters.transactions.fromJson(transaction),
		);
		const blockWithTransactionInstances = {
			...this.options.genesisBlock,
			transactions: transactionInstances,
		};
		this.options.genesisBlock = blockWithTransactionInstances;

		this.scope.modules.interfaceAdapters = this.interfaceAdapters;
		this.slots = new Slots({
			epochTime: this.options.constants.EPOCH_TIME,
			interval: this.options.constants.BLOCK_TIME,
			blocksPerRound: this.options.constants.ACTIVE_DELEGATES,
		});
		this.scope.slots = this.slots;
		this.bft = new BFT({
			storage: this.storage,
			logger: this.logger,
			activeDelegates: this.options.constants.ACTIVE_DELEGATES,
			startingHeight: 0, // TODO: Pass exception precedent from config or height for block version 2
		});
		this.dpos = new Dpos({
			storage: this.storage,
			logger: this.logger,
			slots: this.slots,
			activeDelegates: this.options.constants.ACTIVE_DELEGATES,
			exceptions: this.options.exceptions,
		});
		this.blocks = new Blocks({
			logger: this.logger,
			storage: this.storage,
			sequence: this.scope.sequence,
			genesisBlock: this.options.genesisBlock,
			slots: this.slots,
			exceptions: this.options.exceptions,
			dposModule: this.dpos,
			interfaceAdapters: this.interfaceAdapters,
			blockReceiptTimeout: this.options.constants.BLOCK_RECEIPT_TIMEOUT,
			loadPerIteration: 1000,
			maxPayloadLength: this.options.constants.MAX_PAYLOAD_LENGTH,
			maxTransactionsPerBlock: this.options.constants
				.MAX_TRANSACTIONS_PER_BLOCK,
			activeDelegates: this.options.constants.ACTIVE_DELEGATES,
			rewardDistance: this.options.constants.REWARDS.DISTANCE,
			rewardOffset: this.options.constants.REWARDS.OFFSET,
			rewardMileStones: this.options.constants.REWARDS.MILESTONES,
			totalAmount: this.options.constants.TOTAL_AMOUNT,
			blockSlotWindow: this.options.constants.BLOCK_SLOT_WINDOW,
		});
		this.processor = new Processor({
			channel: this.channel,
			logger: this.logger,
			storage: this.storage,
			blocksModule: this.blocks,
			interfaceAdapters: this.interfaceAdapters,
		});
		const blockSyncMechanism = new BlockSynchronizationMechanism({
			storage: this.storage,
			logger: this.logger,
			bft: this.bft,
			slots: this.slots,
			channel: this.channel,
			blocks: this.blocks,
			activeDelegates: this.options.constants.ACTIVE_DELEGATES,
			processorModule: this.processor,
		});

		const fastChainSwitchMechanism = new FastChainSwitchingMechanism({
			storage: this.storage,
			logger: this.logger,
			slots: this.slots,
			blocks: this.blocks,
			dpos: {},
			activeDelegates: this.options.constants.ACTIVE_DELEGATES,
		});

		this.synchronizer = new Synchronizer({
			logger: this.logger,
			processorModule: this.processor,
		});

		this.synchronizer.register(blockSyncMechanism);
		this.synchronizer.register(fastChainSwitchMechanism);

		this.scope.modules.blocks = this.blocks;
		this.transactionPool = new TransactionPool({
			logger: this.logger,
			storage: this.storage,
			blocks: this.blocks,
			slots: this.slots,
			exceptions: this.options.exceptions,
			maxTransactionsPerQueue: this.options.transactions
				.maxTransactionsPerQueue,
			expireTransactionsInterval: this.options.constants.EXPIRY_INTERVAL,
			maxTransactionsPerBlock: this.options.constants
				.MAX_TRANSACTIONS_PER_BLOCK,
			maxSharedTransactions: this.options.constants.MAX_SHARED_TRANSACTIONS,
			broadcastInterval: this.options.broadcasts.broadcastInterval,
			releaseLimit: this.options.broadcasts.releaseLimit,
		});
		this.scope.modules.transactionPool = this.transactionPool;
		// TODO: Remove - Temporal write to modules for blocks circular dependency
		this.peers = new Peers({
			channel: this.channel,
			forgingForce: this.options.forging.force,
			minBroadhashConsensus: this.options.constants.MIN_BROADHASH_CONSENSUS,
		});
		this.scope.modules.peers = this.peers;
		this.loader = new Loader({
			channel: this.channel,
			logger: this.logger,
			storage: this.storage,
			cache: this.cache,
			genesisBlock: this.options.genesisBlock,
			transactionPoolModule: this.transactionPool,
			blocksModule: this.blocks,
			peersModule: this.peers,
			processorModule: this.processor,
			interfaceAdapters: this.interfaceAdapters,
			loadPerIteration: this.options.loading.loadPerIteration,
			syncingActive: this.options.syncing.active,
		});
		this.rebuilder = new Rebuilder({
			channel: this.channel,
			logger: this.logger,
			storage: this.storage,
			genesisBlock: this.options.genesisBlock,
			blocksModule: this.blocks,
			processorModule: this.processor,
			interfaceAdapters: this.interfaceAdapters,
			activeDelegates: this.options.constants.ACTIVE_DELEGATES,
		});
		this.scope.modules.rebuilder = this.rebuilder;
		this.forger = new Forger({
			channel: this.channel,
			logger: this.logger,
			storage: this.storage,
			sequence: this.scope.sequence,
			slots: this.slots,
			dposModule: this.dpos,
			transactionPoolModule: this.transactionPool,
			processorModule: this.processor,
			blocksModule: this.blocks,
			peersModule: this.peers,
			activeDelegates: this.options.constants.ACTIVE_DELEGATES,
			maxTransactionsPerBlock: this.options.constants
				.MAX_TRANSACTIONS_PER_BLOCK,
			forgingDelegates: this.options.forging.delegates,
			forgingForce: this.options.forging.force,
			forgingDefaultPassword: this.options.forging.defaultPassword,
			forgingWaitThreshold: this.options.forging.waitThreshold,
		});
		this.transport = new Transport({
			channel: this.channel,
			logger: this.logger,
			storage: this.storage,
			applicationState: this.applicationState,
			exceptions: this.options.exceptions,
			transactionPoolModule: this.transactionPool,
			processorModule: this.processor,
			blocksModule: this.blocks,
			loaderModule: this.loader,
			interfaceAdapters: this.interfaceAdapters,
			nonce: this.options.nonce,
			broadcasts: this.options.broadcasts,
			maxSharedTransactions: this.options.constants.MAX_SHARED_TRANSACTIONS,
		});
		// TODO: should not add to scope
		this.scope.modules.loader = this.loader;
		this.scope.modules.forger = this.forger;
		this.scope.modules.transport = this.transport;
		this.scope.modules.bft = this.bft;
		this.scope.modules.synchronizer = this.synchronizer;
	}

	async _syncTask() {
		this.logger.debug(
			{
				syncing: this.loader.syncing(),
				lastReceipt: this.blocks.lastReceipt,
			},
			'Sync time triggered',
		);
		// TODO: Do we need further checks here, removing blocks.isStale()
		if (!this.loader.syncing()) {
			await this.scope.sequence.add(async () => {
				try {
					await this.loader.sync();
				} catch (error) {
					this.logger.error(error, 'Sync timer');
				}
			});
		}
	}

	_startLoader() {
		this.loader.loadUnconfirmedTransactions();
		if (!this.options.syncing.active) {
			return;
		}
		jobQueue.register('nextSync', async () => this._syncTask(), syncInterval);
	}

	_calculateConsensus() {
		jobQueue.register(
			'calculateConsensus',
			async () => {
				const consensus = await this.peers.calculateConsensus(
					this.blocks.broadhash,
				);
				return this.logger.debug(`Broadhash consensus: ${consensus} %`);
			},
			this.peers.broadhashConsensusCalculationInterval,
		);
	}

	async _forgingTask() {
		return this.scope.sequence.add(async () => {
			try {
				await this.forger.beforeForge();
				if (!this.forger.delegatesEnabled()) {
					this.logger.debug('No delegates are enabled');
					return;
				}
				if (this.loader.syncing()) {
					this.logger.debug('Client not ready to forge');
					return;
				}
				await this.forger.forge();
			} catch (error) {
				this.logger.error(error);
			}
		});
	}

	async _startForging() {
		try {
			await this.forger.loadDelegates();
		} catch (err) {
			this.logger.error(err, 'Failed to load delegates');
		}
		jobQueue.register(
			'nextForge',
			async () => this._forgingTask(),
			forgeInterval,
		);
	}

	_subscribeToEvents() {
		this.channel.subscribe(
			'chain:processor:broadcast',
			({ data: { block } }) => {
				this.transport.onBroadcastBlock(block, true);
			},
		);

		this.channel.subscribe('chain:processor:deleteBlock', ({ block }) => {
			if (block.transactions.length) {
				const transactions = block.transactions.reverse();
				this.transactionPool.onDeletedTransactions(transactions);
				this.channel.publish(
					'chain:transactions:confirmed:change',
					block.transactions,
				);
			}
			this.logger.info(
				{ id: block.id, height: block.height },
				'Deleted a block from the chain',
			);
			this.channel.publish('chain:blocks:change', block);
		});

		this.channel.subscribe(
			'chain:processor:newBlock',
			({ data: { block } }) => {
				if (block.transactions.length) {
					this.transactionPool.onConfirmedTransactions(block.transactions);
					this.channel.publish(
						'chain:transactions:confirmed:change',
						block.transactions,
					);
				}
				this.logger.info(
					{
						id: block.id,
						height: block.height,
						numberOfTransactions: block.transactions.length,
					},
					'New block added to the chain',
				);
				this.channel.publish('chain:blocks:change', block);

				if (!this.loader.syncing()) {
					this.channel.invoke('app:updateApplicationState', {
						height: block.height,
						lastBlockId: block.id,
						prevotedConfirmedUptoHeight: block.prevotedConfirmedUptoHeight,
					});
				}
			},
		);

		this.channel.subscribe('chain:processor:sync', ({ data: { block } }) => {
			this.logger.info(
				'Received EVENT_PRIORITY_CHAIN_DETECTED. Triggering synchronizer.',
			);
			this.synchronizer
				.run(block)
				.then(() => {
					this.logger.info('Synchronization finished.');
				})
				.catch(error => {
					this.logger.error('Error occurred during synchronization.', error);
				});
		});

		this.transactionPool.on(EVENT_UNCONFIRMED_TRANSACTION, transaction => {
			this.logger.trace(
				{ transactionId: transaction.id },
				'Received EVENT_UNCONFIRMED_TRANSACTION',
			);
			this.transport.onUnconfirmedTransaction(transaction, true);
		});

		// TODO: Remove this event
		this.blocks.on(EVENT_NEW_BROADHASH, ({ broadhash, height }) => {
			this.channel.invoke('app:updateApplicationState', { broadhash, height });
			this.logger.debug(
				{ broadhash, height },
				'Updating the application state',
			);
		});

		this.bft.on(EVENT_BFT_BLOCK_FINALIZED, ({ height }) => {
			this.dpos.onBlockFinalized({ height });
		});

		this.transactionPool.on(EVENT_MULTISIGNATURE_SIGNATURE, signature => {
			this.logger.trace(
				{ signature },
				'Received EVENT_MULTISIGNATURE_SIGNATURE',
			);
			this.transport.onSignature(signature, true);
		});
	}

	_unsubscribeToEvents() {
		this.bft.removeAllListeners(EVENT_BFT_BLOCK_FINALIZED);
		this.blocks.removeAllListeners(EVENT_NEW_BROADHASH);
		this.blocks.removeAllListeners(EVENT_UNCONFIRMED_TRANSACTION);
		this.blocks.removeAllListeners(EVENT_MULTISIGNATURE_SIGNATURE);
	}
};<|MERGE_RESOLUTION|>--- conflicted
+++ resolved
@@ -330,11 +330,7 @@
 					action.params.ids,
 				);
 
-<<<<<<< HEAD
-				return commonBlock || null;
-=======
 				return commonBlock;
->>>>>>> 01a4779d
 			},
 		};
 	}
