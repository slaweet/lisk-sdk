--- conflicted
+++ resolved
@@ -30,10 +30,18 @@
 	}
 
 	// eslint-disable-next-line class-methods-use-this
-<<<<<<< HEAD
 	validateTransactions(transactions) {
 		return transactions
-=======
+			.map(transaction => ({
+				...transaction,
+				fee: transaction.fee.toString(),
+				amount: transaction.amount.toString(),
+			}))
+			.map(initTransaction)
+			.map(transactionInstance => transactionInstance.validate());
+	}
+
+	// eslint-disable-next-line class-methods-use-this
 	async applyTransactions(transactions, tx = undefined) {
 		// Get data required for verifying transactions
 		const stateStore = library.logic.stateManager.createStore({
@@ -42,16 +50,10 @@
 		});
 
 		const transactionInstances = transactions
->>>>>>> 5c31e764
 			.map(transaction => ({
 				...transaction,
 				fee: transaction.fee.toString(),
 				amount: transaction.amount.toString(),
-<<<<<<< HEAD
-			}))
-			.map(initTransaction)
-			.map(transactionInstance => transactionInstance.validate());
-=======
 				recipientId: transaction.recipientId || '',
 			}))
 			.map(initTransaction);
@@ -68,7 +70,6 @@
 			transactionResponses,
 			stateStore,
 		};
->>>>>>> 5c31e764
 	}
 
 	// eslint-disable-next-line class-methods-use-this
