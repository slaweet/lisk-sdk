/*
 * Copyright © 2018 Lisk Foundation
 *
 * See the LICENSE file at the top-level directory of this distribution
 * for licensing information.
 *
 * Unless otherwise agreed in a custom licensing agreement with the Lisk Foundation,
 * no part of this software, including this file, may be copied, modified,
 * propagated, or distributed except according to the terms contained in the
 * LICENSE file.
 *
 * Removal or modification of this copyright notice is prohibited.
 */

'use strict';

const async = require('async');
const {
	getPrivateAndPublicKeyBytesFromPassphrase,
	decryptPassphraseWithPassword,
	parseEncryptedPassphrase,
	getAddressFromPublicKey,
} = require('@liskhq/lisk-cryptography');
const slots = require('./helpers/slots.js');

// Private fields
let modules;

<<<<<<< HEAD
=======
const { ACTIVE_DELEGATES } = global.constants;

/**
 * Gets the assigned delegate to current slot and returns its keypair if present.
 *
 * @private
 * @param {number} slot
 * @param {number} round
 * @param {function} cb - Callback function
 * @returns {setImmediateCallback} cb, err, {time, keypair}
 * @todo Add description for the params
 */
const getDelegateKeypairForCurrentSlot = async (
	rounds,
	keypairs,
	currentSlot,
	round
) => {
	const activeDelegates = await rounds.generateDelegateList(round);

	const currentSlotIndex = currentSlot % ACTIVE_DELEGATES;
	const currentSlotDelegate = activeDelegates[currentSlotIndex];

	if (currentSlotDelegate && keypairs[currentSlotDelegate]) {
		return keypairs[currentSlotDelegate];
	}

	return null;
};

>>>>>>> 008d6d20
/**
 * Main delegates methods. Initializes library with scope content and generates a Delegate instance.
 *
 * @class
 * @memberof modules
 * @see Parent: {@link modules}
 * @requires async
 * @requires lodash
 * @requires helpers/slots
 * @param {scope} scope - App instance
 * @param {function} cb - Callback function
 * @returns {setImmediateCallback} cb, err, self
 */
class Forger {
	constructor(scope) {
		this.keypairs = {};
		this.channel = scope.channel;
		this.logger = scope.components.logger;
		this.storage = scope.components.storage;
		this.config = {
			forging: {
				waitThreshold: scope.config.forging.waitThreshold,
				delegates: scope.config.forging.delegates,
				force: scope.config.forging.force,
				defaultPassword: scope.config.forging.defaultPassword,
			},
		};
	}

	/**
	 * Returns true if at least one delegate is enabled.
	 *
	 * @returns {boolean}
	 */
	// eslint-disable-next-line class-methods-use-this
	delegatesEnabled() {
		return Object.keys(this.keypairs).length > 0;
	}

	/**
	 * Updates the forging status of an account, valid actions are enable and disable.
	 *
	 * @param {publicKey} publicKey - Public key of delegate
	 * @param {string} password - Password used to decrypt encrypted passphrase
	 * @param {boolean} forging - Forging status of a delegate to update
	 * @param {function} cb - Callback function
	 * @returns {setImmediateCallback} cb
	 * @todo Add description for the return value
	 */
	// eslint-disable-next-line class-methods-use-this
	async updateForgingStatus(publicKey, password, forging) {
		const encryptedList = this.config.forging.delegates;
		const encryptedItem = encryptedList.find(
			item => item.publicKey === publicKey
		);

		let keypair;
		let passphrase;

		if (encryptedItem) {
			try {
				passphrase = decryptPassphraseWithPassword(
					parseEncryptedPassphrase(encryptedItem.encryptedPassphrase),
					password
				);
			} catch (e) {
				throw new Error('Invalid password and public key combination');
			}
			const {
				publicKeyBytes,
				privateKeyBytes,
			} = getPrivateAndPublicKeyBytesFromPassphrase(passphrase);

			keypair = {
				publicKey: publicKeyBytes,
				privateKey: privateKeyBytes,
			};
		} else {
			throw new Error(`Delegate with publicKey: ${publicKey} not found`);
		}

		if (keypair.publicKey.toString('hex') !== publicKey) {
			throw new Error('Invalid password and public key combination');
		}

		const filters = {
			address: getAddressFromPublicKey(keypair.publicKey.toString('hex')),
		};

		const options = {
			extended: true,
		};

		const [account] = await this.storage.entities.Account.get(filters, options);

		if (account && account.isDelegate) {
			if (forging) {
				this.keypairs[keypair.publicKey.toString('hex')] = keypair;
				this.logger.info(`Forging enabled on account: ${account.address}`);
			} else {
				delete this.keypairs[keypair.publicKey.toString('hex')];
				this.logger.info(`Forging disabled on account: ${account.address}`);
			}

			return {
				publicKey,
				forging,
			};
		}
		throw new Error('Delegate not found');
	}

	/**
	 * Loads delegates from config and stores in private `keypairs`.
	 *
	 * @private
	 * @param {function} cb - Callback function
	 * @returns {setImmediateCallback} cb
	 * @todo Add description for the return value
	 */
	loadDelegates(cb) {
		const encryptedList = this.config.forging.delegates;

		if (
			!encryptedList ||
			!encryptedList.length ||
			!this.config.forging.force ||
			!this.config.forging.defaultPassword
		) {
			return setImmediate(cb);
		}
		this.logger.info(
			`Loading ${
				encryptedList.length
			} delegates using encrypted passphrases from config`
		);

		return async.eachSeries(
			encryptedList,
			(encryptedItem, seriesCb) => {
				let passphrase;
				try {
					passphrase = decryptPassphraseWithPassword(
						parseEncryptedPassphrase(encryptedItem.encryptedPassphrase),
						this.config.forging.defaultPassword
					);
				} catch (error) {
					return setImmediate(
						seriesCb,
						`Invalid encryptedPassphrase for publicKey: ${
							encryptedItem.publicKey
						}. ${error.message}`
					);
				}

				const {
					publicKeyBytes,
					privateKeyBytes,
				} = getPrivateAndPublicKeyBytesFromPassphrase(passphrase);

				const keypair = {
					publicKey: publicKeyBytes,
					privateKey: privateKeyBytes,
				};

				if (keypair.publicKey.toString('hex') !== encryptedItem.publicKey) {
					return setImmediate(
						seriesCb,
						`Invalid encryptedPassphrase for publicKey: ${
							encryptedItem.publicKey
						}. Public keys do not match`
					);
				}

				const filters = {
					address: getAddressFromPublicKey(keypair.publicKey.toString('hex')),
				};

				const options = {
					extended: true,
				};

				return this.storage.entities.Account.get(filters, options)
					.then(accounts => {
						const account = accounts[0];
						if (!account) {
							return setImmediate(
								seriesCb,
								`Account with public key: ${keypair.publicKey.toString(
									'hex'
								)} not found`
							);
						}
						if (account.isDelegate) {
							this.keypairs[keypair.publicKey.toString('hex')] = keypair;
							this.logger.info(
								`Forging enabled on account: ${account.address}`
							);
						} else {
							this.logger.warn(
								`Account with public key: ${keypair.publicKey.toString(
									'hex'
								)} is not a delegate`
							);
						}

						return setImmediate(seriesCb);
					})
					.catch(err => setImmediate(seriesCb, err));
			},
			cb
		);
	}

	/**
	 * Before forge, fill transaction pool
	 *
	 * @returns {setImmediateCallback} cb
	 * @todo Add description for the return value
	 */
	// eslint-disable-next-line class-methods-use-this
	beforeForge() {
		return new Promise((resolve, reject) => {
			modules.transactions.fillPool(err => {
				if (err) {
					return reject(err);
				}
				return resolve();
			});
		});
	}

	/**
	 * Gets peers, checks consensus and generates new block, once delegates
	 * are enabled, client is ready to forge and is the correct slot.
	 *
	 * @param {function} cb - Callback function
	 * @returns {setImmediateCallback} cb
	 * @todo Add description for the return value
	 */
	// eslint-disable-next-line class-methods-use-this
	forge(cb) {
		const currentSlot = slots.getSlotNumber();
		const currentSlotTime = slots.getRealTime(slots.getSlotTime(currentSlot));
		const currentTime = new Date().getTime();
		const waitThreshold = this.config.forging.waitThreshold * 1000;
		const lastBlock = modules.blocks.lastBlock.get();
		const lastBlockSlot = slots.getSlotNumber(lastBlock.timestamp);

		if (currentSlot === lastBlockSlot) {
			this.logger.debug('Block already forged for the current slot');
			return setImmediate(cb);
		}

		// We calculate round using height + 1, because we want the delegate keypair for next block to be forged
		const round = slots.calcRound(lastBlock.height + 1);
<<<<<<< HEAD

		return modules.delegates
			.getDelegateKeypairForCurrentSlot(this.keypairs, currentSlot, round)
=======
		return getDelegateKeypairForCurrentSlot(
			modules.rounds,
			this.keypairs,
			currentSlot,
			round
		)
>>>>>>> 008d6d20
			.then(async delegateKeypair => {
				if (delegateKeypair === null) {
					this.logger.debug('Waiting for delegate slot', {
						currentSlot: slots.getSlotNumber(),
					});
					return setImmediate(cb);
				}
				const isPoorConsensus = await modules.peers.isPoorConsensus();
				if (isPoorConsensus) {
					const consensusErr = `Inadequate broadhash consensus before forging a block: ${modules.peers.getLastConsensus()} %`;
					this.logger.error(
						'Failed to generate block within delegate slot',
						consensusErr
					);
					return setImmediate(cb);
				}

				this.logger.info(
					`Broadhash consensus before forging a block: ${modules.peers.getLastConsensus()} %`
				);

				// If last block slot is way back than one block
				// and still time left as per threshold specified
				if (
					lastBlockSlot < currentSlot - 1 &&
					currentTime <= currentSlotTime + waitThreshold
				) {
					this.logger.info('Skipping forging to wait for last block');
					this.logger.debug('Slot information', {
						currentSlot,
						lastBlockSlot,
						waitThreshold,
					});
					return setImmediate(cb);
				}

				return modules.blocks.process.generateBlock(
					delegateKeypair,
					slots.getSlotTime(currentSlot),
					blockGenerationErr => {
						if (blockGenerationErr) {
							this.logger.error(
								'Failed to generate block within delegate slot',
								blockGenerationErr
							);

							return setImmediate(cb);
						}

						const forgedBlock = modules.blocks.lastBlock.get();
						modules.blocks.lastReceipt.update();

						this.logger.info(
							`Forged new block id: ${forgedBlock.id} height: ${
								forgedBlock.height
							} round: ${slots.calcRound(
								forgedBlock.height
							)} slot: ${slots.getSlotNumber(forgedBlock.timestamp)} reward: ${
								forgedBlock.reward
							}`
						);

						return setImmediate(cb);
					}
				);
			})
			.catch(getDelegateKeypairForCurrentSlotError => {
				this.logger.error(
					'Skipping delegate slot',
					getDelegateKeypairForCurrentSlotError
				);
				return setImmediate(cb);
			});
	}

	/**
	 * Get an object of key pairs for delegates enabled for forging.
	 *
	 * @returns {object} Of delegate key pairs
	 */
	// eslint-disable-next-line class-methods-use-this
	getForgersKeyPairs() {
		return this.keypairs;
	}

	// eslint-disable-next-line class-methods-use-this
	getForgingStatusForAllDelegates() {
		const keyPairs = this.keypairs;
		const forgingDelegates = this.config.forging.delegates;
		const forgersPublicKeys = {};

		Object.keys(keyPairs).forEach(key => {
			forgersPublicKeys[keyPairs[key].publicKey.toString('hex')] = true;
		});

		const fullList = forgingDelegates.map(forger => ({
			forging: !!forgersPublicKeys[forger.publicKey],
			publicKey: forger.publicKey,
		}));

		return fullList;
	}

	// Events
	/**
	 * Calls Delegate.bind() with scope.
	 *
	 * @param {modules} scope - Loaded modules
	 */
	// eslint-disable-next-line class-methods-use-this
	onBind(scope) {
		modules = {
			blocks: scope.modules.blocks,
			peers: scope.modules.peers,
			transactions: scope.modules.transactions,
			rounds: scope.modules.rounds,
		};
	}
}

// Export
module.exports = { Forger };<|MERGE_RESOLUTION|>--- conflicted
+++ resolved
@@ -26,8 +26,6 @@
 // Private fields
 let modules;
 
-<<<<<<< HEAD
-=======
 const { ACTIVE_DELEGATES } = global.constants;
 
 /**
@@ -58,7 +56,6 @@
 	return null;
 };
 
->>>>>>> 008d6d20
 /**
  * Main delegates methods. Initializes library with scope content and generates a Delegate instance.
  *
@@ -315,18 +312,12 @@
 
 		// We calculate round using height + 1, because we want the delegate keypair for next block to be forged
 		const round = slots.calcRound(lastBlock.height + 1);
-<<<<<<< HEAD
-
-		return modules.delegates
-			.getDelegateKeypairForCurrentSlot(this.keypairs, currentSlot, round)
-=======
 		return getDelegateKeypairForCurrentSlot(
 			modules.rounds,
 			this.keypairs,
 			currentSlot,
 			round
 		)
->>>>>>> 008d6d20
 			.then(async delegateKeypair => {
 				if (delegateKeypair === null) {
 					this.logger.debug('Waiting for delegate slot', {
