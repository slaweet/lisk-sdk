/*
 * Copyright © 2018 Lisk Foundation
 *
 * See the LICENSE file at the top-level directory of this distribution
 * for licensing information.
 *
 * Unless otherwise agreed in a custom licensing agreement with the Lisk Foundation,
 * no part of this software, including this file, may be copied, modified,
 * propagated, or distributed except according to the terms contained in the
 * LICENSE file.
 *
 * Removal or modification of this copyright notice is prohibited.
 */

'use strict';

const _ = require('lodash');
const jobsQueue = require('../helpers/jobs_queue');

let modules;
let library;

/**
 * Main Broadcaster logic.
 * Initializes variables, sets Broadcast routes and timer based on
 * broadcast interval from config file.
 *
 * @class
 * @memberof logic
 * @see Parent: {@link logic}
 * @requires lodash
 * @requires helpers/jobs_queue
 * @param {Object} broadcasts
 * @param {boolean} force
 * @param {Transaction} transaction - Transaction instance
 * @param {Object} logger
 * @todo Add description for the params
 */
class Broadcaster {
<<<<<<< HEAD
	constructor(nonce, broadcasts, force, transaction, logger, channel) {
		library = {
			logger,
			logic: {
				transaction,
=======
	constructor(broadcasts, force, peers, transaction, logger, storage) {
		library = {
			logger,
			logic: {
				peers,
>>>>>>> ca7a626f
			},
			config: {
				broadcasts,
				forging: {
					force,
				},
			},
			storage,
		};

		this.nonce = nonce;

		this.queue = [];
		this.config = library.config.broadcasts;

		// Broadcast routes
		this.routes = [
			{
				path: 'postTransactions',
				collection: 'transactions',
				object: 'transaction',
			},
			{
				path: 'postSignatures',
				collection: 'signatures',
				object: 'signature',
			},
		];

		this.channel = channel;

		if (broadcasts.active) {
			jobsQueue.register(
				'broadcasterReleaseQueue',
				async () => this.releaseQueue(),
				this.config.broadcastInterval
			);
		} else {
			library.logger.info(
				'Broadcasting data disabled by user through config.json'
			);
		}
	}

	/**
	 * broadcast to network.
	 *
	 * @param {Object} params
	 * @param {Object} options
	 * @returns {Promise}
	 * @throws {Error}
	 * @todo Add description for the params
	 */
	async broadcast(params, { api: event, data }) {
		// Broadcast using Elements P2P library via network module
		const wrappedData = {
			...data,
			nonce: this.nonce,
		};
		await this.channel.invoke('network:send', {
			event,
			data: wrappedData,
		});
	}

	/**
	 * Adds new object {params, options} to queue array.
	 *
	 * @param {Object} params
	 * @param {Object} options
	 * @returns {Object[]} Queue private variable with new data
	 * @todo Add description for the params
	 */
	enqueue(params, options) {
		options.immediate = false;
		return this.queue.push({ params, options });
	}

	/**
	 * Counts relays and valid limit.
	 *
	 * @param {Object} object
	 * @returns {boolean} true - If broadcast relays exhausted
	 * @todo Add description for the params
	 */
	maxRelays(object) {
		if (!Number.isInteger(object.relays)) {
			object.relays = 0; // First broadcast
		}

		if (Math.abs(object.relays) >= this.config.relayLimit) {
			library.logger.debug('Broadcast relays exhausted', object);
			return true;
		}
		object.relays++; // Next broadcast
		return false;
	}

	/**
	 * Filters private queue based on broadcasts.
	 *
	 * @private
	 * @returns {Promise} null, boolean|undefined
	 * @todo Add description for the params
	 */
	filterQueue() {
		library.logger.debug(`Broadcasts before filtering: ${this.queue.length}`);

		this.queue = this.queue.filter(broadcast => {
			if (broadcast.options.immediate) {
				return false;
			}

			if (broadcast.options.data) {
				let transactionId;
				if (broadcast.options.data.transaction) {
					// Look for a transaction of a given "id" when broadcasting transactions
					transactionId = broadcast.options.data.transaction.id;
				} else if (broadcast.options.data.signature) {
					// Look for a corresponding "transactionId" of a given signature when broadcasting signatures
					transactionId = broadcast.options.data.signature.transactionId;
				}
				if (!transactionId) {
					return false;
				}
				// Broadcast if transaction is in transaction pool
				if (modules.transactions.transactionInPool(transactionId)) {
					return true;
				}
				// Don't broadcast if transaction is already confirmed
<<<<<<< HEAD
				return library.logic.transaction.checkConfirmed(
					{ id: transactionId },
					// In case of SQL error:
					// err = true, isConfirmed = false => return false
					// In case transaction exists in "trs" table:
					// err = null, isConfirmed = true => return false
					// In case transaction doesn't exists in "trs" table:
					// err = null, isConfirmed = false => return true
					(err, isConfirmed) => !err && !isConfirmed
				);
=======
				return library.storage.entities.Transaction.isPersisted({
					id: transactionId,
				})
					.then(isPersisted =>
						// In case of SQL error:
						// err = true, isConfirmed = false => return false
						// In case transaction exists in "trs" table:
						// err = null, isConfirmed = true => return false
						// In case transaction doesn't exists in "trs" table:
						// err = null, isConfirmed = false => return true
						filterCb(null, !isPersisted)
					)
					.catch(err => filterCb(null, !err));
>>>>>>> ca7a626f
			}

			return true;
		});

		library.logger.debug(`Broadcasts after filtering: ${this.queue.length}`);

		return null;
	}

	/**
	 * Groups broadcasts by api.
	 *
	 * @private
	 * @param {Object} broadcasts
	 * @returns {Object[]} Squashed routes
	 * @todo Add description for the params
	 */
	squashQueue(broadcasts) {
		const grouped = _.groupBy(broadcasts, broadcast => broadcast.options.api);
		const squashed = [];

		this.routes.forEach(route => {
			if (Array.isArray(grouped[route.path])) {
				const data = {};

				data[route.collection] = grouped[route.path]
					.map(broadcast => broadcast.options.data[route.object])
					.filter(Boolean);

				squashed.push({
					options: { api: route.path, data },
					immediate: false,
				});
			}
		});

		return squashed;
	}

	/**
	 * Releases enqueued broadcasts:
	 * - filterQueue
	 * - squashQueue
	 * - broadcast
	 *
	 * @private
	 * @returns {Promise}
	 * @throws {Error}
	 * @todo Add description for the params
	 */
	// eslint-disable-next-line class-methods-use-this
	async releaseQueue() {
		library.logger.info('Releasing enqueued broadcasts');

		if (!this.queue.length) {
			library.logger.info('Queue empty');
			return null;
		}
		try {
			await this.filterQueue();
			const broadcasts = this.queue.splice(0, this.config.releaseLimit);
			const squashedBroadcasts = this.squashQueue(broadcasts);

			// eslint-disable-next-line no-restricted-syntax
			for await (const squashedBroadcast of squashedBroadcasts) {
				return this.broadcast(
					squashedBroadcast.params,
					squashedBroadcast.options
				);
			}

			return library.logger.info(
				`Broadcasts released: ${squashedBroadcasts.length}`
			);
		} catch (err) {
			library.logger.error('Failed to release broadcast queue', err);
			throw err;
		}
	}

	/**
	 * Binds input parameters to private variables modules.
	 *
	 * @param {Transport} transport
	 * @param {Transactions} transactions
	 * @todo Add description for the params
	 */
	// eslint-disable-next-line class-methods-use-this
	bind(transport, transactions) {
		modules = {
			transport,
			transactions,
		};
	}
}

module.exports = Broadcaster;<|MERGE_RESOLUTION|>--- conflicted
+++ resolved
@@ -37,19 +37,11 @@
  * @todo Add description for the params
  */
 class Broadcaster {
-<<<<<<< HEAD
-	constructor(nonce, broadcasts, force, transaction, logger, channel) {
+	constructor(nonce, broadcasts, force, transaction, logger, channel, storage) {
 		library = {
 			logger,
 			logic: {
 				transaction,
-=======
-	constructor(broadcasts, force, peers, transaction, logger, storage) {
-		library = {
-			logger,
-			logic: {
-				peers,
->>>>>>> ca7a626f
 			},
 			config: {
 				broadcasts,
@@ -180,32 +172,20 @@
 					return true;
 				}
 				// Don't broadcast if transaction is already confirmed
-<<<<<<< HEAD
-				return library.logic.transaction.checkConfirmed(
-					{ id: transactionId },
-					// In case of SQL error:
-					// err = true, isConfirmed = false => return false
-					// In case transaction exists in "trs" table:
-					// err = null, isConfirmed = true => return false
-					// In case transaction doesn't exists in "trs" table:
-					// err = null, isConfirmed = false => return true
-					(err, isConfirmed) => !err && !isConfirmed
-				);
-=======
 				return library.storage.entities.Transaction.isPersisted({
 					id: transactionId,
 				})
-					.then(isPersisted =>
-						// In case of SQL error:
-						// err = true, isConfirmed = false => return false
-						// In case transaction exists in "trs" table:
-						// err = null, isConfirmed = true => return false
-						// In case transaction doesn't exists in "trs" table:
-						// err = null, isConfirmed = false => return true
-						filterCb(null, !isPersisted)
+					.then(
+						isPersisted =>
+							// In case of SQL error:
+							// err = true, isConfirmed = false => return false
+							// In case transaction exists in "trs" table:
+							// err = null, isConfirmed = true => return false
+							// In case transaction doesn't exists in "trs" table:
+							// err = nul,l, isConfirmed = false => return true
+							!isPersisted
 					)
-					.catch(err => filterCb(null, !err));
->>>>>>> ca7a626f
+					.catch(err => !err);
 			}
 
 			return true;
