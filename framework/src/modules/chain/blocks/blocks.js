--- conflicted
+++ resolved
@@ -340,23 +340,10 @@
 
 	async exists(block) {
 		try {
-<<<<<<< HEAD
 			await verifyBlockNotExists(this.storage, block);
 			return false;
 		} catch (err) {
 			return true;
-=======
-			const rows = await this.storage.entities.Block.get(
-				{},
-				{ limit: this.constants.blockSlotWindow, sort: 'height:desc' },
-			);
-			this._lastNBlockIds = rows.map(row => row.id);
-		} catch (err) {
-			this.logger.error(
-				{ err },
-				`Unable to load last ${this.constants.blockSlotWindow} block ids`,
-			);
->>>>>>> 16cba4e0
 		}
 	}
 
@@ -428,94 +415,14 @@
 		await nextWatch();
 	}
 
-<<<<<<< HEAD
 	async loadBlocksFromLastBlockId(lastBlockId, limit = 1) {
 		return blocksUtils.loadBlocksFromLastBlockId(
 			this.storage,
 			lastBlockId,
 			limit,
-=======
-	/**
-	 * Loads blockchain upon application start:
-	 * 1. Checks mem tables:
-	 * - count blocks from `blocks` table
-	 * - get genesis block from `blocks` table
-	 * - count accounts from `mem_accounts` table by block id
-	 * - get rounds from `mem_round`
-	 * 2. Matches genesis block with database.
-	 * 3. Verifies rebuild mode.
-	 * 4. Recreates memory tables when neccesary:
-	 *  - Calls block to load block. When blockchain ready emits a bus message.
-	 * 5. Detects orphaned blocks in `mem_accounts` and gets delegates.
-	 * 6. Loads last block and emits a bus message blockchain is ready.
-	 *
-	 * @todo Add @returns tag
-	 */
-	async loadBlockChain(rebuildUpToRound) {
-		this._shouldNotBeActive();
-		this._isActive = true;
-		await this.blocksChain.saveGenesisBlock();
-		// check mem tables
-		const { blocksCount, genesisBlock, memRounds } = await new Promise(
-			(resolve, reject) => {
-				this.storage.entities.Block.begin('loader:checkMemTables', async tx => {
-					try {
-						const result = await blocksUtils.loadMemTables(this.storage, tx);
-						resolve(result);
-					} catch (error) {
-						reject(error);
-					}
-				});
-			},
-		);
-		if (blocksCount === 1) {
-			this.logger.info('Applying genesis block...');
-			this._lastBlock = await this._reload(blocksCount);
-			this._isActive = false;
-			return;
-		}
-		// check genesisBlock
-		this.blocksVerify.matchGenesisBlock(genesisBlock);
-		// rebuild accounts if it's rebuild
-		if (rebuildUpToRound !== null && rebuildUpToRound !== undefined) {
-			try {
-				await this._rebuildMode(rebuildUpToRound, blocksCount);
-				this._isActive = false;
-			} catch (errors) {
-				this._isActive = false;
-				throw errors;
-			}
-			return;
-		}
-		// check reload condition, true then reload
-		try {
-			await this.blocksVerify.reloadRequired(blocksCount, memRounds);
-		} catch (err) {
-			this.logger.error({ err }, 'Failed to reload blocks');
-			this._lastBlock = await this._reload(blocksCount);
-			this._isActive = false;
-			return;
-		}
-		try {
-			this._lastBlock = await blocksUtils.loadLastBlock(
-				this.storage,
-				this.interfaceAdapters,
-				this.genesisBlock,
-			);
-		} catch (err) {
-			this.logger.error({ err }, 'Failed to load last block');
-			// This is last attempt
-			this._lastBlock = await this._reload(blocksCount);
-			this._isActive = false;
-			return;
-		}
-		const recoverRequired = await this.blocksVerify.requireBlockRewind(
-			this._lastBlock,
->>>>>>> 16cba4e0
-		);
-	}
-
-<<<<<<< HEAD
+		);
+	}
+
 	/**
 	 * Returns the highest common block between ids and the database blocks table
 	 * @param {Array<String>} ids - An array of block ids
@@ -523,179 +430,6 @@
 	 */
 	// TODO: Unit tests written in mocha, which should be migrated to jest.
 	async getHighestCommonBlock(ids) {
-=======
-	// Process a block from the P2P
-	async receiveBlockFromNetwork(block) {
-		return this.sequence.add(async () => {
-			this._shouldNotBeActive();
-			this._isActive = true;
-			// set active to true
-			if (this.blocksVerify.isSaneBlock(block, this._lastBlock)) {
-				this._updateLastReceipt();
-				try {
-					const newBlock = await this.blocksProcess.processBlock(
-						block,
-						this._lastBlock,
-						validBlock => this.broadcast(validBlock),
-					);
-					await this._updateBroadhash();
-					this._lastBlock = newBlock;
-					this._isActive = false;
-					this.emit(EVENT_NEW_BLOCK, { block: cloneDeep(this._lastBlock) });
-				} catch (error) {
-					this._isActive = false;
-					this.logger.error(error);
-				}
-				return;
-			}
-			if (this.blocksVerify.isForkOne(block, this._lastBlock)) {
-				this.roundsModule.fork(block, 1);
-				if (this.blocksVerify.shouldDiscardForkOne(block, this._lastBlock)) {
-					this.logger.info('Last block stands');
-					this._isActive = false;
-					return;
-				}
-				try {
-					const {
-						verified,
-						errors,
-					} = await this.blocksVerify.normalizeAndVerify(
-						block,
-						this._lastBlock,
-						this._lastNBlockIds,
-					);
-					if (!verified) {
-						throw errors;
-					}
-					const originalLastBlock = cloneDeep(this._lastBlock);
-					this._lastBlock = await this.blocksChain.deleteLastBlock(
-						this._lastBlock,
-					);
-					this.emit(EVENT_DELETE_BLOCK, {
-						block: originalLastBlock,
-						newLastBlock: cloneDeep(this._lastBlock),
-					});
-					// emit event
-					const secondLastBlock = cloneDeep(this._lastBlock);
-					this._lastBlock = await this.blocksChain.deleteLastBlock(
-						this._lastBlock,
-					);
-					this.emit(EVENT_DELETE_BLOCK, {
-						block: secondLastBlock,
-						newLastBlock: cloneDeep(this._lastBlock),
-					});
-					this._isActive = false;
-				} catch (error) {
-					this._isActive = false;
-					this.logger.error(error);
-				}
-				return;
-			}
-			if (this.blocksVerify.isForkFive(block, this._lastBlock)) {
-				this.roundsModule.fork(block, 5);
-				if (this.blocksVerify.isDoubleForge(block, this._lastBlock)) {
-					this.logger.warn(
-						{ generatorPublicKey: block.generatorPublicKey },
-						'Delegate forging on multiple nodes',
-					);
-				}
-				if (this.blocksVerify.shouldDiscardForkFive(block, this._lastBlock)) {
-					this.logger.info('Last block stands');
-					this._isActive = false;
-					return;
-				}
-				this._updateLastReceipt();
-				try {
-					const {
-						verified,
-						errors,
-					} = await this.blocksVerify.normalizeAndVerify(
-						block,
-						this._lastBlock,
-						this._lastNBlockIds,
-					);
-					if (!verified) {
-						throw errors;
-					}
-					const deletingBlock = cloneDeep(this._lastBlock);
-					this._lastBlock = await this.blocksChain.deleteLastBlock(
-						this._lastBlock,
-					);
-					this.emit(EVENT_DELETE_BLOCK, {
-						block: deletingBlock,
-						newLastBlock: cloneDeep(this._lastBlock),
-					});
-					// emit event
-					this._lastBlock = await this.blocksProcess.processBlock(
-						block,
-						this._lastBlock,
-						validBlock => this.broadcast(validBlock),
-					);
-					await this._updateBroadhash();
-					this.emit(EVENT_NEW_BLOCK, { block: cloneDeep(this._lastBlock) });
-					this._isActive = false;
-				} catch (error) {
-					this.logger.error(error);
-					this._isActive = false;
-				}
-				return;
-			}
-			if (block.id === this._lastBlock.id) {
-				this.logger.debug({ blockId: block.id }, 'Block already processed');
-			} else {
-				this.logger.warn(
-					{
-						blockId: block.id,
-						height: block.height,
-						round: this.slots.calcRound(block.height),
-						generatorPublicKey: block.generatorPublicKey,
-						slot: this.slots.getSlotNumber(block.timestamp),
-					},
-					'Discarded block that does not match with current chain',
-				);
-			}
-			// Discard received block
-			this._isActive = false;
-		});
-	}
-
-	// Process a block from syncing
-	async loadBlocksFromNetwork(blocks) {
-		this._shouldNotBeActive();
-		this._isActive = true;
-
-		try {
-			const normalizedBlocks = blocksUtils.readDbRows(
-				blocks,
-				this.interfaceAdapters,
-				this.genesisBlock,
-			);
-			for (const block of normalizedBlocks) {
-				// check if it's cleaning
-				if (this._cleaning) {
-					break;
-				}
-				this._lastBlock = await this.blocksProcess.processBlock(
-					block,
-					this._lastBlock,
-				);
-				// emit event
-				this._updateLastNBlocks(block);
-				this.emit(EVENT_NEW_BLOCK, { block: cloneDeep(block) });
-			}
-			this._isActive = false;
-			return this._lastBlock;
-		} catch (error) {
-			this._isActive = false;
-			throw error;
-		}
-	}
-
-	// Generate a block for forging
-	async generateBlock(keypair, timestamp, transactions = []) {
-		this._shouldNotBeActive();
-		this._isActive = true;
->>>>>>> 16cba4e0
 		try {
 			const [block] = await this.storage.entities.Block.get(
 				{
@@ -706,7 +440,7 @@
 			return block;
 		} catch (e) {
 			const errMessage = 'Failed to access storage layer';
-			this.logger.error(e, errMessage);
+			this.logger.error({ err: e }, errMessage);
 			throw new Error(errMessage);
 		}
 	}
