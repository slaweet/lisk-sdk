--- conflicted
+++ resolved
@@ -354,19 +354,7 @@
 			// set active to true
 			if (this.blocksVerify.isSaneBlock(block, this._lastBlock)) {
 				try {
-<<<<<<< HEAD
 					await this._processReceivedBlock(block);
-=======
-					const newBlock = await this.blocksProcess.processBlock(
-						block,
-						this._lastBlock,
-						validBlock => this.broadcast(validBlock)
-					);
-					await this._updateBroadhash();
-					this._lastBlock = newBlock;
-					this._isActive = false;
-					this.emit(EVENT_NEW_BLOCK, { block: cloneDeep(this._lastBlock) });
->>>>>>> 8920e9dd
 				} catch (error) {
 					this.logger.error(error);
 				}
@@ -448,19 +436,7 @@
 						block: deletingBlock,
 						newLastBlock: cloneDeep(this._lastBlock),
 					});
-<<<<<<< HEAD
 					await this._processReceivedBlock(block);
-=======
-					// emit event
-					this._lastBlock = await this.blocksProcess.processBlock(
-						block,
-						this._lastBlock,
-						validBlock => this.broadcast(validBlock)
-					);
-					await this._updateBroadhash();
-					this.emit(EVENT_NEW_BLOCK, { block: cloneDeep(this._lastBlock) });
-					this._isActive = false;
->>>>>>> 8920e9dd
 				} catch (error) {
 					this.logger.error(error);
 				}
