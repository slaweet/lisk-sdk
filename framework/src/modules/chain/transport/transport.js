/*
 * Copyright © 2019 Lisk Foundation
 *
 * See the LICENSE file at the top-level directory of this distribution
 * for licensing information.
 *
 * Unless otherwise agreed in a custom licensing agreement with the Lisk Foundation,
 * no part of this software, including this file, may be copied, modified,
 * propagated, or distributed except according to the terms contained in the
 * LICENSE file.
 *
 * Removal or modification of this copyright notice is prohibited.
 */

'use strict';

const { TransactionError } = require('@liskhq/lisk-transactions');
const { validator } = require('@liskhq/lisk-validator');
const { convertErrorsToString } = require('../utils/error_handlers');
const Broadcaster = require('./broadcaster');
const definitions = require('../schema/definitions');
const transactionsModule = require('../transactions');

/**
 * Main transport methods. Initializes library with scope content and generates a Broadcaster instance.
 *
 * @class
 * @memberof modules
 * @see Parent: {@link modules}
 * @requires async
 * @requires api/ws/rpc/failure_codes
 * @requires api/ws/rpc/failure_codes
 * @requires api/ws/workers/rules
 * @requires api/ws/rpc/ws_rpc
 * @requires logic/broadcaster
 * @param {scope} scope - App instance
 */
class Transport {
	constructor({
		// components
		channel,
		logger,
		storage,
		// Unique requirements
		applicationState,
		exceptions,
		// Modules
		synchronizer,
		transactionPoolModule,
		blocksModule,
		processorModule,
		interfaceAdapters,
		// Constants
		nonce,
		broadcasts,
		maxSharedTransactions,
	}) {
		this.message = {};

		this.channel = channel;
		this.logger = logger;
		this.storage = storage;
		this.synchronizer = synchronizer;
		this.applicationState = applicationState;
		this.exceptions = exceptions;

		this.constants = {
			nonce,
			broadcasts,
			maxSharedTransactions,
		};

		this.transactionPoolModule = transactionPoolModule;
		this.blocksModule = blocksModule;
		this.processorModule = processorModule;
		this.interfaceAdapters = interfaceAdapters;

		this.broadcaster = new Broadcaster(
			this.constants.nonce,
			this.constants.broadcasts,
			this.transactionPoolModule,
			this.logger,
			this.channel,
			this.storage,
		);
	}

	/**
	 * Calls enqueue signatures and emits a 'signature/change' socket message.
	 *
	 * @param {signature} signature
	 * @param {Object} broadcast
	 * @emits signature/change
	 * @todo Add description for the params
	 */
	// eslint-disable-next-line class-methods-use-this
	onSignature(signature, broadcast) {
		if (broadcast) {
			this.broadcaster.enqueue(
				{},
				{
					api: 'postSignatures',
					data: {
						signature,
					},
				},
			);
			this.channel.publish('chain:signature:change', signature);
		}
	}

	/**
	 * Calls enqueue transactions and emits a 'transactions/change' socket message.
	 *
	 * @param {transaction} transaction
	 * @param {Object} broadcast
	 * @emits transactions/change
	 * @todo Add description for the params
	 */
	// eslint-disable-next-line class-methods-use-this
	onUnconfirmedTransaction(transaction, broadcast) {
		if (broadcast) {
			const transactionJSON = transaction.toJSON();
			this.broadcaster.enqueue(
				{},
				{
					api: 'postTransactions',
					data: {
						transaction: transactionJSON,
					},
				},
			);
			this.channel.publish('chain:transactions:change', transactionJSON);
		}
	}

	/**
	 * Calls broadcast blocks and emits a 'blocks/change' socket message.
	 *
	 * @param {Object} block - Reduced block object
	 * @param {boolean} broadcast - Signal flag for broadcast
	 * @emits blocks/change
	 */
	// TODO: Remove after block module becomes event-emitter
	// eslint-disable-next-line class-methods-use-this
	onBroadcastBlock(block, broadcast) {
		// Exit immediately when 'broadcast' flag is not set
		if (!broadcast) return null;

		if (this.synchronizer.isActive) {
			this.logger.debug(
				'Transport->onBroadcastBlock: Aborted - blockchain synchronization in progress',
			);
			return null;
		}

		if (block.totalAmount) {
			block.totalAmount = block.totalAmount.toNumber();
		}

		if (block.totalFee) {
			block.totalFee = block.totalFee.toNumber();
		}

		if (block.reward) {
			block.reward = block.reward.toNumber();
		}

		if (block.transactions) {
			// Convert transactions to JSON
			block.transactions = block.transactions.map(transactionInstance =>
				transactionInstance.toJSON(),
			);
		}

		// Perform actual broadcast operation
		return this.broadcaster.broadcast(
			{},
			{ api: 'postBlock', data: { block } },
		);
	}

	/**
	 * @property {function} blocks
	 * @property {function} postBlock
	 * @property {function} list
	 * @property {function} height
	 * @property {function} status
	 * @property {function} postSignatures
	 * @property {function} getSignatures
	 * @property {function} getTransactions
	 * @property {function} postTransactions
	 * @todo Add description for the functions
	 * @todo Implement API comments with apidoc.
	 * @see {@link http://apidocjs.com/}
	 */

	/**
	 * Returns a set of full blocks starting from the ID defined in the payload up to
	 * the current tip of the chain.
	 * @param {object} payload
	 * @param {string} payload.blockId - The ID of the starting block
	 * @return {Promise<Array<object>>}
	 */
	async getBlocksFromId(payload) {
		validator.validate(definitions.getBlocksFromIdRequest, payload);

		if (validator.validator.errors) {
			this.logger.debug(
				{
					err: validator.validator.errors,
					req: payload,
				},
				'getBlocksFromID request validation failed',
			);
			throw validator.validator.errors;
		}

		return this.blocksModule.loadBlocksFromLastBlockId(payload.blockId, 34);
	}

	/**
	 * Description of postBlock.
	 *
	 * @todo Add @param tags
	 * @todo Add @returns tag
	 * @todo Add description of the function
	 */
	async postBlock(query = {}, peerId) {
		if (!this.constants.broadcasts.active) {
			return this.logger.debug(
				'Receiving blocks disabled by user through config.json',
			);
		}

		// Should ignore received block if syncing
<<<<<<< HEAD
		if (this.loaderModule.syncing()) {
			return this.logger.debug(
				{ id: query.block.id, height: query.block.height },
=======
		if (this.synchronizer.isActive) {
			return this.logger.debug(
				{ blockId: query.block.id, height: query.block.height },
>>>>>>> 3f52301c
				"Client is syncing. Can't process new block at the moment.",
			);
		}

		const errors = validator.validate(definitions.WSBlocksBroadcast, query);

		if (errors.length) {
			this.logger.debug(
				{
					errors,
					module: 'transport',
					query,
				},
				'Received post block broadcast request in unexpected format',
			);
			// TODO: If there is an error, invoke the applyPenalty action on the Network module once it is implemented.
			throw errors;
		}

		const block = await this.processorModule.deserialize(query.block);

<<<<<<< HEAD
		return this.processorModule.process(block);
=======
		return this.processorModule.process(block, { peerId });
>>>>>>> 3f52301c
	}

	/**
	 * Description of postSignature.
	 *
	 * @todo Add @param tags
	 * @todo Add @returns tag
	 * @todo Add description of the function
	 */
	async postSignature(query) {
		const errors = validator.validate(definitions.Signature, query.signature);

		if (errors.length) {
			const error = new TransactionError(errors[0].message);
			return {
				success: false,
				code: 400,
				errors: [error],
			};
		}

		try {
			await this.transactionPoolModule.getTransactionAndProcessSignature(
				query.signature,
			);
			return { success: true };
		} catch (err) {
			return {
				success: false,
				code: 409,
				errors: err,
			};
		}
	}

	/**
	 * Description of postSignatures.
	 *
	 * @todo Add @param tags
	 * @todo Add @returns tag
	 * @todo Add description of the function
	 */
	async postSignatures(query) {
		if (!this.constants.broadcasts.active) {
			return this.logger.debug(
				'Receiving signatures disabled by user through config.json',
			);
		}

		const errors = validator.validate(definitions.WSSignaturesList, query);

		if (errors.length) {
			this.logger.debug({ err: errors }, 'Invalid signatures body');
			// TODO: If there is an error, invoke the applyPenalty action on the Network module once it is implemented.
			throw errors;
		}

		return this._receiveSignatures(query.signatures);
	}

	/**
	 * Description of getSignatures.
	 *
	 * @todo Add @param tags
	 * @todo Add @returns tag
	 * @todo Add description of the function
	 */
	async getSignatures() {
		const transactions = this.transactionPoolModule.getMultisignatureTransactionList(
			true,
			this.constants.maxSharedTransactions,
		);

		const signatures = transactions
			.filter(
				transaction => transaction.signatures && transaction.signatures.length,
			)
			.map(transaction => ({
				transaction: transaction.id,
				signatures: transaction.signatures,
			}));

		return {
			success: true,
			signatures,
		};
	}

	/**
	 * Description of getTransactions.
	 *
	 * @todo Add @param tags
	 * @todo Add @returns tag
	 * @todo Add description of the function
	 */
	async getTransactions() {
		const transactions = this.transactionPoolModule.getMergedTransactionList(
			true,
			this.constants.maxSharedTransactions,
		);

		return {
			success: true,
			transactions,
		};
	}

	/**
	 * Description of postTransaction.
	 *
	 * @todo Add @param tags
	 * @todo Add @returns tag
	 * @todo Add description of the function
	 */
	async postTransaction(query) {
		try {
			const id = await this._receiveTransaction(query.transaction);
			return {
				success: true,
				transactionId: id,
			};
		} catch (err) {
			return {
				success: false,
				message: err.message || 'Transaction was rejected with errors',
				errors: err,
			};
		}
	}

	/**
	 * Description of postTransactions.
	 *
	 * @todo Add @param tags
	 * @todo Add @returns tag
	 * @todo Add description of the function
	 */
	async postTransactions(query) {
		if (!this.constants.broadcasts.active) {
			return this.logger.debug(
				'Receiving transactions disabled by user through config.json',
			);
		}

		const errors = validator.validate(definitions.WSTransactionsRequest, query);

		if (errors.length) {
			this.logger.debug({ err: errors }, 'Invalid transactions body');
			// TODO: If there is an error, invoke the applyPenalty action on the Network module once it is implemented.
			throw errors;
		}

		return this._receiveTransactions(query.transactions);
	}

	/**
	 * Validates signatures body and for each signature calls receiveSignature.
	 *
	 * @private
	 * @implements {__private.receiveSignature}
	 * @param {Array} signatures - Array of signatures
	 */
	async _receiveSignatures(signatures = []) {
		for (const signature of signatures) {
			try {
				await this._receiveSignature(signature);
			} catch (err) {
				this.logger.debug(err, signature);
			}
		}
	}

	/**
	 * Validates signature with schema and calls getTransactionAndProcessSignature.
	 *
	 * @private
	 * @param {Object} query
	 * @param {string} query.signature
	 * @param {Object} query.transaction
	 * @returns {Promise.<boolean, Error>}
	 * @todo Add description for the params
	 */
	async _receiveSignature(signature) {
		const errors = validator.validate(definitions.Signature, signature);

		if (errors.length) {
			throw errors;
		}

		return this.transactionPoolModule.getTransactionAndProcessSignature(
			signature,
		);
	}

	/**
	 * Validates transactions with schema and calls receiveTransaction for each transaction.
	 *
	 * @private
	 * @implements {__private.receiveTransaction}
	 * @param {Array} transactions - Array of transactions
	 */
	async _receiveTransactions(transactions = []) {
		for (const transaction of transactions) {
			try {
				if (transaction) {
					transaction.bundled = true;
				}
				await this._receiveTransaction(transaction);
			} catch (err) {
				this.logger.debug(convertErrorsToString(err), transaction);
			}
		}
	}

	/**
	 * Normalizes transaction
	 * processUnconfirmedTransaction to confirm it.
	 *
	 * @private
	 * @param {transaction} transaction
	 * @returns {Promise.<boolean, Error>}
	 * @todo Add description for the params
	 */
	async _receiveTransaction(transactionJSON) {
		const id = transactionJSON ? transactionJSON.id : 'null';
		let transaction;
		try {
			transaction = this.interfaceAdapters.transactions.fromJson(
				transactionJSON,
			);

			const composedTransactionsCheck = transactionsModule.composeTransactionSteps(
				transactionsModule.checkAllowedTransactions(
					this.blocksModule.lastBlock,
				),
				transactionsModule.validateTransactions(this.exceptions),
			);

			const { transactionsResponses } = await composedTransactionsCheck([
				transaction,
			]);

			if (transactionsResponses[0].errors.length > 0) {
				throw transactionsResponses[0].errors;
			}
		} catch (errors) {
			const errString = convertErrorsToString(errors);
			this.logger.error(
				{
					id,
					err: errString,
					module: 'transport',
				},
				'Transaction normalization failed',
			);

			// TODO: If there is an error, invoke the applyPenalty action on the Network module once it is implemented.
			throw errors;
		}

		this.logger.debug({ id: transaction.id }, 'Received transaction');

		try {
			await this.transactionPoolModule.processUnconfirmedTransaction(
				transaction,
				true,
			);
			return transaction.id;
		} catch (err) {
			this.logger.debug(`Transaction ${id}`, convertErrorsToString(err));
			if (transaction) {
				this.logger.debug({ transaction }, 'Transaction');
			}
			throw err;
		}
	}
}

// Export
module.exports = { Transport };<|MERGE_RESOLUTION|>--- conflicted
+++ resolved
@@ -234,15 +234,9 @@
 		}
 
 		// Should ignore received block if syncing
-<<<<<<< HEAD
-		if (this.loaderModule.syncing()) {
-			return this.logger.debug(
-				{ id: query.block.id, height: query.block.height },
-=======
 		if (this.synchronizer.isActive) {
 			return this.logger.debug(
 				{ blockId: query.block.id, height: query.block.height },
->>>>>>> 3f52301c
 				"Client is syncing. Can't process new block at the moment.",
 			);
 		}
@@ -264,11 +258,7 @@
 
 		const block = await this.processorModule.deserialize(query.block);
 
-<<<<<<< HEAD
-		return this.processorModule.process(block);
-=======
 		return this.processorModule.process(block, { peerId });
->>>>>>> 3f52301c
 	}
 
 	/**
