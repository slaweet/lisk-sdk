{
<<<<<<< HEAD
	"apps": [
		{
			"name": "lisk.app",
			"script": "app.js",
			"cwd": ".",
			"pid_file": "./pids/lisk.app.pid",
			"out_file": "./logs/lisk.app.log",
			"error_file": "./logs/lisk.app.err",
			"log_date_format": "YYYY-MM-DD HH:mm:ss SSS",
			"watch": false,
			"kill_timeout": 10000,
			"max_memory_restart": "1024M",
			"node_args": "--max_old_space_size=1024",
			"args": "-c config.json",
			"min_uptime": 20000,
			"max_restarts": 10
		}
	]
=======
        "apps": [{
                "name": "lisk.app",
                "script": "npm",
                "args": "start -- -c config.json",
                "cwd": ".",
                "pid_file": "./pids/lisk.app.pid",
                "out_file": "./logs/lisk.app.log",
                "error_file": "./logs/lisk.app.err",
                "log_date_format": "YYYY-MM-DD HH:mm:ss SSS",
                "watch": false,
                "kill_timeout" : 10000,
                "max_memory_restart": "1024M",
                "node_args": "--max_old_space_size=1024",
                "min_uptime": 20000,
                "max_restarts": 10
        }]
>>>>>>> e74daf72
}<|MERGE_RESOLUTION|>--- conflicted
+++ resolved
@@ -1,9 +1,9 @@
 {
-<<<<<<< HEAD
 	"apps": [
 		{
 			"name": "lisk.app",
-			"script": "app.js",
+			"script": "npm",
+			"args": "start -- -c config.json",
 			"cwd": ".",
 			"pid_file": "./pids/lisk.app.pid",
 			"out_file": "./logs/lisk.app.log",
@@ -13,27 +13,8 @@
 			"kill_timeout": 10000,
 			"max_memory_restart": "1024M",
 			"node_args": "--max_old_space_size=1024",
-			"args": "-c config.json",
 			"min_uptime": 20000,
 			"max_restarts": 10
 		}
 	]
-=======
-        "apps": [{
-                "name": "lisk.app",
-                "script": "npm",
-                "args": "start -- -c config.json",
-                "cwd": ".",
-                "pid_file": "./pids/lisk.app.pid",
-                "out_file": "./logs/lisk.app.log",
-                "error_file": "./logs/lisk.app.err",
-                "log_date_format": "YYYY-MM-DD HH:mm:ss SSS",
-                "watch": false,
-                "kill_timeout" : 10000,
-                "max_memory_restart": "1024M",
-                "node_args": "--max_old_space_size=1024",
-                "min_uptime": 20000,
-                "max_restarts": 10
-        }]
->>>>>>> e74daf72
 }