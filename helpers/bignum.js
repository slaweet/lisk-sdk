/* eslint-disable no-bitwise */
/*
 * Copyright © 2018 Lisk Foundation
 *
 * See the LICENSE file at the top-level directory of this distribution
 * for licensing information.
 *
 * Unless otherwise agreed in a custom licensing agreement with the Lisk Foundation,
 * no part of this software, including this file, may be copied, modified,
 * propagated, or distributed except according to the terms contained in the
 * LICENSE file.
 *
 * Removal or modification of this copyright notice is prohibited.
 */

'use strict';

/**
 * Buffer functions that implements bignumber.
 *
 * @class
 * @memberof helpers
 *
 * @requires bignumber
 */
const BigNumber = require('bignumber.js');

// The BigNumber by default beyond a number range
// converts the number representation to exponential format
// In our application we are using BigNumber everywhere for amount field
// due to which the signatures can lead to different results
// in order to keep the consistency updating BigNumber config to
// Almost never return exponential notation: ref http://mikemcl.github.io/bignumber.js/#exponential-at
BigNumber.config({ EXPONENTIAL_AT: 1e9 });

/**
 * Creates an instance from a Buffer.
 *
 * @param {ArrayBuffer} buf
 * @param {Object} opts
 * @returns {ArrayBuffer} New BigNumber instance
 * @throws {RangeError} If description multiple of size
 * @todo Add description for the params
 */
BigNumber.fromBuffer = function(buf, opts) {
	if (!opts) {
		opts = {};
	}

	const endian =
		{ 1: 'big', '-1': 'little' }[opts.endian] || opts.endian || 'big';

	const size = opts.size === 'auto' ? Math.ceil(buf.length) : opts.size || 1;

	if (buf.length % size !== 0) {
		throw new RangeError(
			`Buffer length (${buf.length}) must be a multiple of size (${size})`
		);
	}

	const hex = [];
	for (let i = 0; i < buf.length; i += size) {
		const chunk = [];
		for (let j = 0; j < size; j++) {
			chunk.push(buf[i + (endian === 'big' ? j : size - j - 1)]);
		}

		hex.push(chunk.map(c => (c < 16 ? '0' : '') + c.toString(16)).join(''));
	}

	return new BigNumber(hex.join(''), 16);
};

/**
 * Returns an instance as Buffer.
 *
 * @param {Object} opts
 * @returns {ArrayBuffer} New buffer or error message
 * @todo Add description for the params
 */
BigNumber.prototype.toBuffer = function(opts) {
	const abs = this.abs();
	const isNeg = this.lt(0);
	let buf;
	let len;
	let ret;
	let hex = this.toString(16);

	if (typeof opts === 'string') {
		if (opts !== 'mpint') {
			return 'Unsupported Buffer representation';
		}

		buf = abs.toBuffer({ size: 1, endian: 'big' });
		len = buf.length === 1 && buf[0] === 0 ? 0 : buf.length;

		if (buf[0] & 0x80) {
			len++;
		}

		ret = Buffer.alloc(4 + len);
		if (len > 0) {
			buf.copy(ret, 4 + (buf[0] & 0x80 ? 1 : 0));
		}
		if (buf[0] & 0x80) {
			ret[4] = 0;
		}

		ret[0] = len & (0xff << 24);
		ret[1] = len & (0xff << 16);
		ret[2] = len & (0xff << 8);
		ret[3] = len & (0xff << 0);

		// Two's compliment for negative integers
		if (isNeg) {
			for (let i = 4; i < ret.length; i++) {
				ret[i] = 0xff - ret[i];
			}
		}
		ret[4] = (ret[4] & 0x7f) | (isNeg ? 0x80 : 0);
		if (isNeg) {
			ret[ret.length - 1]++;
		}

		return ret;
	}

	if (!opts) {
		opts = {};
	}

	const endian =
		{
			1: 'big',
			'-1': 'little',
		}[opts.endian] ||
		opts.endian ||
		'big';

	if (hex.charAt(0) === '-') {
		throw new Error('Converting negative numbers to Buffers not supported yet');
	}

	const size =
		opts.size2 === 'auto' ? Math.ceil(hex.length / 2) : opts.size || 1;

	len = Math.ceil(hex.length / (2 * size)) * size;
	buf = Buffer.alloc(len);

	// Zero-pad the hex string so the chunks are all `size` long
	while (hex.length < 2 * len) {
		hex = `0${hex}`;
	}

	const hx = hex
		.split(new RegExp(`(.{${2 * size}})`))
		.filter(s => s.length > 0);

<<<<<<< HEAD
	hx.forEach((chunk, hxI) => {
		for (var j = 0; j < size; j++) {
			var ix = hxI * size + (endian === 'big' ? j : size - j - 1);
=======
	hx.forEach((chunk, i) => {
		for (let j = 0; j < size; j++) {
			const ix = i * size + (endian === 'big' ? j : size - j - 1);
>>>>>>> ef1a7c56
			buf[ix] = parseInt(chunk.slice(j * 2, j * 2 + 2), 16);
		}
	});

	return buf;
};

module.exports = BigNumber;<|MERGE_RESOLUTION|>--- conflicted
+++ resolved
@@ -156,15 +156,9 @@
 		.split(new RegExp(`(.{${2 * size}})`))
 		.filter(s => s.length > 0);
 
-<<<<<<< HEAD
 	hx.forEach((chunk, hxI) => {
-		for (var j = 0; j < size; j++) {
-			var ix = hxI * size + (endian === 'big' ? j : size - j - 1);
-=======
-	hx.forEach((chunk, i) => {
 		for (let j = 0; j < size; j++) {
-			const ix = i * size + (endian === 'big' ? j : size - j - 1);
->>>>>>> ef1a7c56
+			const ix = hxI * size + (endian === 'big' ? j : size - j - 1);
 			buf[ix] = parseInt(chunk.slice(j * 2, j * 2 + 2), 16);
 		}
 	});
