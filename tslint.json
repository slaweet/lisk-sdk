--- conflicted
+++ resolved
@@ -9,6 +9,7 @@
 		"completed-docs": false,
 		"file-name-casing": false,
 		"interface-name": [true, "never-prefix"],
+		// Better to have functionally similar items be close together.
 		"member-ordering": false,
 		"no-class": false,
 		"no-delete": true,
@@ -29,13 +30,7 @@
 		"readonly-keyword": [true, "ignore-class"],
 		"strict-boolean-expressions": false,
 		"strict-type-predicates": false,
-<<<<<<< HEAD
+		// We need private class properties to start with an underscore.
 		"variable-name": [true, "allow-leading-underscore"]
-=======
-		// We need private class properties to start with an underscore.
-		"variable-name": [true, "allow-leading-underscore"],
-		// Better to have functionally similar items be close together.
-		"member-ordering": false
->>>>>>> fd7f19e5
 	}
 }