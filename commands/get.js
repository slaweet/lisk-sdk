--- conflicted
+++ resolved
@@ -1,11 +1,7 @@
 module.exports = function getCommand (vorpal) {
 	'use strict';
-
-<<<<<<< HEAD
+  
 	const config = require('../config.json');
-=======
-	const config = require('../config');
->>>>>>> 6ba1a839
 	const lisk = require('lisk-js').api(config.liskJS);
 	const tablify = require('../src/utils/tablify');
 	const util = require('util');
@@ -48,11 +44,7 @@
 		.command('get <type> <input>')
 		.option('-j, --json', 'Sets output to json')
 		.option('--no-json', 'Default: sets output to text. You can change this in the config.js')
-<<<<<<< HEAD
-		.description('Get information from <type> with parameter <input>')
-=======
 		.description('Get information from <type> with parameter <input>. \n Types available: account, adddress, block, delegate, transaction \n E.g. get delegate lightcurve \n e.g. get block 5510510593472232540')
->>>>>>> 6ba1a839
 		.autocomplete(['account', 'address', 'block', 'delegate', 'transaction'])
 		.action(function(userInput) {
 
@@ -71,12 +63,8 @@
 				return output;
 
 			} else {
-
-<<<<<<< HEAD
-				if(userInput.options.json === true) {
-=======
+        
 				if( (userInput.options.json === true || config.json === true) && userInput.options.json !== false) {
->>>>>>> 6ba1a839
 					return output.then((result) => {
 						if(result.error) {
 							vorpal.log(util.inspect(result));
