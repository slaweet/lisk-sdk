--- conflicted
+++ resolved
@@ -31,19 +31,6 @@
 	}
 
 	function switchType (type) {
-<<<<<<< HEAD
-		switch (type) {
-			case 'account':
-			case 'address':
-				return 'account';
-			case 'block':
-				return 'block';
-			case 'delegate':
-				return 'delegate';
-			case 'transaction':
-				return 'transaction';
-		}
-=======
 		return {
 			'account': 'account',
 			'address': 'address',
@@ -51,7 +38,6 @@
 			'delegate': 'delegate',
 			'transaction': 'transaction'
 		}[type];
->>>>>>> 4303e7ce
 	}
 
 	vorpal
