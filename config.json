--- conflicted
+++ resolved
@@ -1,13 +1,8 @@
 {
     "port": 7000,
     "address": "0.0.0.0",
-<<<<<<< HEAD
-    "version": "0.9.8b",
+    "version": "0.9.9a",
     "minVersion": ">=0.9.0",
-=======
-    "version": "0.9.9",
-    "minVersion": ">=0.9.5",
->>>>>>> 47e01815
     "fileLogLevel": "info",
     "logFileName": "logs/lisk.log",
     "consoleLogLevel": "none",
