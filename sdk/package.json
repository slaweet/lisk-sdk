{
	"name": "lisk-sdk",
	"version": "2.2.0-alpha.0",
	"description": "Official SDK for the Lisk blockchain application platform",
	"author": "Lisk Foundation <admin@lisk.io>, lightcurve GmbH <admin@lightcurve.io>",
	"license": "Apache-2.0",
	"keywords": [
		"lisk",
		"blockchain"
	],
	"homepage": "https://github.com/LiskHQ/lisk-sdk#readme",
	"repository": {
		"type": "git",
		"url": "git+https://github.com/LiskHQ/lisk-sdk.git"
	},
	"bugs": {
		"url": "https://github.com/LiskHQ/lisk-sdk/issues"
	},
	"engines": {
		"node": ">=10",
		"npm": ">=6"
	},
	"main": "src/index.js",
	"dependencies": {
		"@liskhq/bignum": "1.3.1",
<<<<<<< HEAD
		"@liskhq/lisk-cryptography": "2.2.0-alpha.0",
		"@liskhq/lisk-transactions": "2.3.0-alpha.0",
		"lisk-framework": "0.3.0-alpha.0"
=======
		"@liskhq/lisk-cryptography": "2.1.1",
		"@liskhq/lisk-transactions": "2.2.0-alpha.0",
		"lisk-framework": "0.2.0-alpha.0"
>>>>>>> 307e3505
	}
}<|MERGE_RESOLUTION|>--- conflicted
+++ resolved
@@ -23,14 +23,8 @@
 	"main": "src/index.js",
 	"dependencies": {
 		"@liskhq/bignum": "1.3.1",
-<<<<<<< HEAD
 		"@liskhq/lisk-cryptography": "2.2.0-alpha.0",
 		"@liskhq/lisk-transactions": "2.3.0-alpha.0",
 		"lisk-framework": "0.3.0-alpha.0"
-=======
-		"@liskhq/lisk-cryptography": "2.1.1",
-		"@liskhq/lisk-transactions": "2.2.0-alpha.0",
-		"lisk-framework": "0.2.0-alpha.0"
->>>>>>> 307e3505
 	}
 }