process.env.NODE_ENV = 'test';

describe('Lisk.api()', function () {

	var LSK = lisk.api();

	describe('lisk.api()', function () {

		it('should create a new instance when using lisk.api()', function () {
			(LSK).should.be.ok();
		});

		it('new lisk.api() should be Object', function () {
			(LSK).should.be.type('object');
		});
	});

	describe('#listPeers', function() {
		it('should give a set of the peers', function() {

			(LSK.listPeers()).should.be.ok;
			(LSK.listPeers()).should.be.type.Object;
			(LSK.listPeers().official.length).should.be.equal(8);
			(LSK.listPeers().testnet.length).should.be.equal(1);

		});
	});

	describe('.currentPeer', function () {

		it('currentPeer should be set by default', function () {
			(LSK.currentPeer).should.be.ok;
		});
	});

	describe('#getNethash', function () {

		var NetHash = {
			'Content-Type': 'application/json',
			'nethash': 'ed14889723f24ecc54871d058d98ce91ff2f973192075c0155ba2b7b70ad2511',
			'broadhash': 'ed14889723f24ecc54871d058d98ce91ff2f973192075c0155ba2b7b70ad2511',
			'os': 'lisk-js-api',
			'version': '1.0.0',
			'minVersion': '>=0.5.0',
			'port': 8000
		};

		it('Nethash should be hardcoded variables', function () {
			(LSK.getNethash()).should.eql(NetHash);
		});

		LSK.setTestnet(true);

		NetHash = {
			'Content-Type': 'application/json',
			'nethash': 'da3ed6a45429278bac2666961289ca17ad86595d33b31037615d4b8e8f158bba',
			'broadhash': 'da3ed6a45429278bac2666961289ca17ad86595d33b31037615d4b8e8f158bba',
			'os': 'lisk-js-api',
			'version': '1.0.0',
			'minVersion': '>=0.5.0',
			'port': 7000
		};

		it('should give corret Nethash for testnet', function () {
			(LSK.getNethash()).should.eql(NetHash);
		});
	});

	describe('#setTestnet', function () {

		it('should set to testnet', function () {
			var LISK = lisk.api();
			LISK.setTestnet(true);

			(LISK.testnet).should.be.true;
		});
	});

	describe('#setNode', function () {

		it('should be able to set my own node', function () {
			var myOwnNode = 'myOwnNode.com';
			LSK.setNode(myOwnNode);

			(LSK.currentPeer).should.be.equal(myOwnNode);
		});

		it('should select a node when not explicitly set', function () {
			LSK.setNode();

			(LSK.currentPeer).should.be.ok();
		});
	});

	describe('#selectNode', function () {

		it('should return the node from initial settings when set', function () {
			var LiskUrlInit = lisk.api({ port: 7000, node: 'localhost', ssl: true, randomPeer: false });

			(LiskUrlInit.selectNode()).should.be.equal('localhost');
		});
	});

	describe('#getRandomPeer', function () {

		it('should give a random peer', function () {
			(LSK.getRandomPeer()).should.be.ok();
		});
	});

	describe('#banNode', function () {

		it('should add current node to LSK.bannedPeers', function () {
			var currentNode = LSK.currentPeer;
			LSK.banNode();

			(LSK.bannedPeers).should.containEql(currentNode);
		});
	});

	describe('#getFullUrl', function () {

		it('should give the full url inclusive port', function () {
			var LiskUrlInit = lisk.api({ port: 7000, node: 'localhost', ssl: false });
			var fullUrl = 'http://localhost:7000';

			(LiskUrlInit.getFullUrl()).should.be.equal(fullUrl);
		});

		it('should give the full url without port and with SSL', function () {
			var LiskUrlInit = lisk.api({ port: '', node: 'localhost', ssl: true });
			var fullUrl = 'https://localhost';

			(LiskUrlInit.getFullUrl()).should.be.equal(fullUrl);
		});
	});

	describe('#getURLPrefix', function () {

		it('should be http when ssl is false', function () {
			LSK.setSSL(false);

			(LSK.getURLPrefix()).should.be.equal('http');
		});

		it('should be https when ssl is true', function () {
			LSK.setSSL(true);

			(LSK.getURLPrefix()).should.be.equal('https');
		});
	});

	describe('#trimObj', function () {

		var untrimmedObj = {
			' my_Obj ': ' myval '
		};

		var trimmedObj = {
			'my_Obj': 'myval'
		};

		it('should not be equal before trim', function () {
			(untrimmedObj).should.not.be.equal(trimmedObj);
		});

		it('should be equal after trim an Object in keys and value', function () {
			var trimIt = LSK.trimObj(untrimmedObj);

			(trimIt).should.be.eql(trimmedObj);
		});

		it('should accept numbers and strings as value', function () {
			var obj = {
				'myObj': 2
			};

			var trimmedObj = LSK.trimObj(obj);
			(trimmedObj).should.be.ok;
			(trimmedObj).should.be.eql({ myObj: '2' });
		});

	});

	describe('#toQueryString', function () {

		it('should create a http string from an object. Like { obj: "myval", key: "myval" } -> obj=myval&key=myval', function () {
			var myObj = {
				obj: 'myval',
				key: 'my2ndval'
			};

			var serialised = LSK.toQueryString(myObj);

			(serialised).should.be.equal('obj=myval&key=my2ndval');
		});
	});

	describe('#serialiseHttpData', function () {

		it('should create a http string from an object and trim.', function () {
			var myObj = {
				obj: ' myval',
				key: 'my2ndval '
			};

			var serialised = LSK.serialiseHttpData(myObj);

			(serialised).should.be.equal('?obj=myval&key=my2ndval');
		});

	});

	describe('#getAddressFromSecret', function () {

		it('should create correct address and publicKey', function () {
			var address = {
				publicKey: 'a4465fd76c16fcc458448076372abf1912cc5b150663a64dffefe550f96feadd',
				address: '12475940823804898745L'
			};

			(LSK.getAddressFromSecret('123')).should.eql(address);
		});
	});

	describe('#checkRequest', function () {

		it('should identify GET requests', function () {
			var requestType = 'api/loader/status';
			var options = '';
			var checkRequestAnswer = LSK.checkRequest(requestType, options);

			(checkRequestAnswer).should.be.ok;
			(checkRequestAnswer).should.be.equal('GET');

			var requestType = 'api/loader/status/sync';
			var options = '';
			var checkRequestAnswer = LSK.checkRequest(requestType, options);

			(checkRequestAnswer).should.be.ok;
			(checkRequestAnswer).should.be.equal('GET');

			var requestType = 'api/loader/status/ping';
			var options = '';
			var checkRequestAnswer = LSK.checkRequest(requestType, options);

			(checkRequestAnswer).should.be.ok;
			(checkRequestAnswer).should.be.equal('GET');

			var requestType = 'api/transactions';
			var options = {blockId: '123', senderId: '123'};
			var checkRequestAnswer = LSK.checkRequest(requestType, options);

			(checkRequestAnswer).should.be.ok;
			(checkRequestAnswer).should.be.equal('GET');
		});

		it('should identify POST requests', function () {
			var requestType = 'accounts/generatePublicKey';
			var options = {secret: '123'};
			var checkRequestAnswer = LSK.checkRequest(requestType, options);

			(checkRequestAnswer).should.be.ok;
			(checkRequestAnswer).should.be.equal('POST');

			var requestType = 'accounts/open';
			var options = {secret: '123'};
			var checkRequestAnswer = LSK.checkRequest(requestType, options);

			(checkRequestAnswer).should.be.ok;
			(checkRequestAnswer).should.be.equal('POST');
		});

		it('should identify PUT requests', function () {
			var requestType = 'accounts/delegates';
			var options = {secret: '123'};
			var checkRequestAnswer = LSK.checkRequest(requestType, options);

			(checkRequestAnswer).should.be.ok;
			(checkRequestAnswer).should.be.equal('PUT');

			var requestType = 'signatures';
			var options = {secret: '123'};
			var checkRequestAnswer = LSK.checkRequest(requestType, options);

			(checkRequestAnswer).should.be.ok;
			(checkRequestAnswer).should.be.equal('PUT');

			var requestType = 'transactions';
			var options = {secret: '123'};
			var checkRequestAnswer = LSK.checkRequest(requestType, options);

			(checkRequestAnswer).should.be.ok;
			(checkRequestAnswer).should.be.equal('PUT');
		});

		it('should identify NOACTION requests', function () {
			var requestType = 'delegates/forging/enable';
			var options = {secret: '123'};
			var checkRequestAnswer = LSK.checkRequest(requestType, options);

			(checkRequestAnswer).should.be.ok;
			(checkRequestAnswer).should.be.equal('NOACTION');

			var requestType = 'dapps/uninstall';
			var options = {secret: '123'};
			var checkRequestAnswer = LSK.checkRequest(requestType, options);

			(checkRequestAnswer).should.be.ok;
			(checkRequestAnswer).should.be.equal('NOACTION');

			var requestType = 'multisignatures/sign';
			var options = {secret: '123'};
			var checkRequestAnswer = LSK.checkRequest(requestType, options);

			(checkRequestAnswer).should.be.ok;
			(checkRequestAnswer).should.be.equal('NOACTION');
		});
	});

	describe('#changeRequest', function () {

		it('should give the correct parameters for GET requests', function () {
			var requestType = 'transactions';
			var options = {blockId: '123', senderId: '123'};
			var checkRequestAnswer = lisk.api({ node: 'localhost' }).changeRequest(requestType, options);

			var output = {
				nethash: '',
				requestMethod: 'GET',
				requestParams: {
					blockId: '123',
					senderId: '123'
				},
				requestUrl: 'http://localhost:8000/api/transactions?blockId=123&senderId=123'
			};

			(checkRequestAnswer).should.be.ok;
			(checkRequestAnswer).should.be.eql(output);
		});

		it('should give the correct parameters for GET requests with parameters', function () {
			var requestType = 'delegates/search/';
			var options = {q: 'oliver'};
			var checkRequestAnswer = lisk.api({ node: 'localhost' }).changeRequest(requestType, options);

			var output = {
				nethash: '',
				requestMethod: 'GET',
				requestParams: {
					q: 'oliver',
				},
				requestUrl: 'http://localhost:8000/api/delegates/search/?q=oliver'
			};

			(checkRequestAnswer).should.be.ok;
			(checkRequestAnswer).should.be.eql(output);
		});

		it('should give the correct parameters for NOACTION requests', function () {
			var requestType = 'delegates/forging/enable';
			var options = {secret: '123'};
			var checkRequestAnswer = lisk.api({ node: 'localhost' }).changeRequest(requestType, options);

			var output = {
				nethash: '',
				requestMethod: '',
				requestParams: '',
				requestUrl: ''
			};

			(checkRequestAnswer).should.be.ok;
			(checkRequestAnswer).should.be.eql(output);
		});

		it('should give the correct parameters for POST requests', function () {
			var requestType = 'accounts/open';
			var options = {secret: '123'};
			var checkRequestAnswer = lisk.api({ node: 'localhost' }).changeRequest(requestType, options);

			var output = {
				nethash: '',
				requestMethod: 'GET',
				requestParams: {secret: '123'},
				requestUrl: 'http://localhost:8000/api/accounts?address=12475940823804898745L'
			};

			(checkRequestAnswer).should.be.ok;
			(checkRequestAnswer).should.be.eql(output);
		});

		it('should give the correct parameters for PUT requests', function () {
			var requestType = 'signatures';
			var options = {secret: '123', secondSecret: '1234'};
			var checkRequestAnswer = lisk.api({ node: 'localhost' }).changeRequest(requestType, options);

			(checkRequestAnswer).should.be.ok;
			(checkRequestAnswer.requestParams.transaction).should.have.property('id').which.is.a.String();
			(checkRequestAnswer.requestParams.transaction).should.have.property('amount').which.is.a.Number();
			(checkRequestAnswer.requestParams).should.have.property('transaction').which.is.a.Object();
		});
	});

	describe('#sendRequest', function () {

		it('should receive Height from a random public peer', function (done) {
			lisk.api().sendRequest('blocks/getHeight', function (data) {
				(data).should.be.ok;
				(data).should.be.type('object');
				(data.success).should.be.true;
				done();
			});
		});
	});

	describe('#listActiveDelegates', function () {

		it('should list active delegates', function (done) {
			lisk.api().listActiveDelegates('5', function (data) {
				(data).should.be.ok;
				(data).should.be.type('object');
				(data.success).should.be.true;
				(data.delegates).should.have.length(5);
				done();
			});
		});
	});

	describe('#listStandbyDelegates', function () {

<<<<<<< HEAD
		it.skip('should list non-active delegates', function (done) {
			lisk.api().listStandbyDelegates('5', function (data) {
				console.log(data);
=======
		it('should list standby delegates', function (done) {
			lisk.api().listStandyDelegates('5', function (data) {
>>>>>>> 09c9fe3d
				(data).should.be.ok;
				(data).should.be.type('object');
				(data.success).should.be.true;
				(data.delegates).should.have.length(5);
				done();
			});
		});
	});

	describe('#searchDelegateByUsername', function () {

		it('should find a delegate by name', function (done) {
			lisk.api().searchDelegateByUsername('oliver', function (data) {
				(data).should.be.ok;
				(data).should.be.type('object');
				(data.success).should.be.true;
				(data.delegates[0].username).should.be.equal('oliver');
				done();
			});
		});
	});

	describe('#listBlocks', function () {

		it('should list amount of blocks defined', function (done) {
			lisk.api().listBlocks('3', function (data) {
				(data).should.be.ok;
				(data).should.be.type('object');
				(data.success).should.be.true;
				(data.blocks).should.have.length(3);
				done();
			});
		});
	});

	describe('#listForgedBlocks', function () {

		it('should list amount of ForgedBlocks', function (done) {
			lisk.api().listForgedBlocks('130649e3d8d34eb59197c00bcf6f199bc4ec06ba0968f1d473b010384569e7f0', function (data) {
				(data).should.be.ok;
				(data).should.be.type('object');
				(data.success).should.be.true;
				done();
			});
		});
	});

	describe('#getBlock', function () {

		it('should get a block of certain height', function (done) {
			lisk.api().getBlock('2346638', function (data) {
				(data).should.be.ok;
				(data).should.be.type('object');
				(data.success).should.be.true;
				done();
			});
		});
	});

	describe('#listTransactions', function () {

		it('should list transactions of a defined account', function (done) {
			lisk.api().listTransactions('12731041415715717263L', '1', '2', function (data) {
				(data).should.be.ok;
				(data).should.be.type('object');
				(data.success).should.be.true;
				(data.transactions.length).should.be.equal(1);
				done();
			});
		});
	});

	describe('#getTransaction', function () {

		it('should list a defined transaction', function (done) {
			lisk.api().getTransaction('7520138931049441691', function (data) {
				(data).should.be.ok;
				(data).should.be.type('object');
				(data.success).should.be.true;
				done();
			});
		});
	});

	describe('#listVotes', function () {

		it('should list votes of an account', function (done) {
			lisk.api().listVotes('16010222169256538112L', function (data) {
				(data).should.be.ok;
				(data).should.be.type('object');
				(data.success).should.be.true;
				done();
			});
		});
	});

	describe('#listVoters', function () {

		it('should list voters of an account', function (done) {
			lisk.api().listVoters('6a01c4b86f4519ec9fa5c3288ae20e2e7a58822ebe891fb81e839588b95b242a', function (data) {
				(data).should.be.ok;
				(data).should.be.type('object');
				(data.success).should.be.true;
				done();
			});
		});
	});

	describe('#getAccount', function() {

		it('should get account information', function (done) {
			lisk.api().getAccount('12731041415715717263L', function (data) {
				(data).should.be.ok;
				(data.account.publicKey).should.be.equal('a81d59b68ba8942d60c74d10bc6488adec2ae1fa9b564a22447289076fe7b1e4');
				(data.account.address).should.be.equal('12731041415715717263L');
				done();
			});
		});
	});

	describe('#sendLSK', function() {

		it('should send testnet LSK', function (done) {
			var options = {
				ssl: false,
				node: '',
				randomPeer: true,
				testnet: true,
				port: '7000',
				bannedPeers: []
			};

			var LSKnode = lisk.api(options);
			var secret = 'soap arm custom rhythm october dove chunk force own dial two odor';
			var secondSecret = 'spider must salmon someone toe chase aware denial same chief else human';
			var recipient = '10279923186189318946L';
			var amount = 100000000;
			LSKnode.sendLSK(recipient, amount, secret, secondSecret, function (result) {
				(result.success).should.be.equal(true);
				done();
			});
		});
	});
});<|MERGE_RESOLUTION|>--- conflicted
+++ resolved
@@ -427,15 +427,9 @@
 	});
 
 	describe('#listStandbyDelegates', function () {
-
-<<<<<<< HEAD
-		it.skip('should list non-active delegates', function (done) {
-			lisk.api().listStandbyDelegates('5', function (data) {
-				console.log(data);
-=======
+    
 		it('should list standby delegates', function (done) {
 			lisk.api().listStandyDelegates('5', function (data) {
->>>>>>> 09c9fe3d
 				(data).should.be.ok;
 				(data).should.be.type('object');
 				(data.success).should.be.true;
