--- conflicted
+++ resolved
@@ -631,27 +631,6 @@
 		});
 	});
 
-<<<<<<< HEAD
-	it('using orderBy == "missedblocks:asc" should not place NULLs first', function (done) {
-		node.get('/api/delegates?orderBy=missedblocks:asc', function (err, res) {
-			node.expect(res.body).to.have.property('success').to.be.ok;
-			node.expect(res.body).to.have.property('delegates').that.is.an('array');
-
-			var dividedIndices = res.body.peers.reduce(function (memo, peer, index) {
-				memo[peer.missedblocks === null ? 'nullIndices' : 'notNullIndices'].push(index);
-				return memo;
-			}, {notNullIndices: [], nullIndices: []});
-
-			if (dividedIndices.nullIndices.length && dividedIndices.notNullIndices.length) {
-				var ascOrder = function (a, b) { return a - b; };
-				dividedIndices.notNullIndices.sort(ascOrder);
-				dividedIndices.nullIndices.sort(ascOrder);
-
-				node.expect(dividedIndices.notNullIndices[dividedIndices.notNullIndices.length - 1])
-					.to.be.at.most(dividedIndices.nullIndices[0]);
-			}
-
-=======
 	it('using orderBy with any of sort fields should not place NULLs first', function (done) {
 		var delegatesSortFields = ['approval', 'productivity', 'rate', 'vote'];
 		async.each(delegatesSortFields, function (sortField, cb) {
@@ -675,7 +654,6 @@
 				cb();
 			});
 		}, function () {
->>>>>>> dea14086
 			done();
 		});
 	});
