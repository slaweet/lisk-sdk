/*
 * Copyright © 2018 Lisk Foundation
 *
 * See the LICENSE file at the top-level directory of this distribution
 * for licensing information.
 *
 * Unless otherwise agreed in a custom licensing agreement with the Lisk Foundation,
 * no part of this software, including this file, may be copied, modified,
 * propagated, or distributed except according to the terms contained in the
 * LICENSE file.
 *
 * Removal or modification of this copyright notice is prohibited.
 */
'use strict';

require('../../functional.js');
var randomstring = require('randomstring');
var lisk = require('lisk-js');

var accountFixtures = require('../../../fixtures/accounts');

var randomUtil = require('../../../common/utils/random');
var swaggerEndpoint = require('../../../common/swaggerSpec');
var waitFor = require('../../../common/utils/waitFor');
var apiHelpers = require('../../../common/helpers/api');
var constants = require('../../../../helpers/constants');
var expectSwaggerParamError = apiHelpers.expectSwaggerParamError;

describe('GET /api/votes', () => {
	var votesEndpoint = new swaggerEndpoint('GET /votes');
	var nonVoterDelegate = accountFixtures.existingDelegate;
	var voterDelegate = accountFixtures.genesis;
	var validNotExistingAddress = '11111111111111111111L';

	function expectValidVoterDelegateResponse(res) {
		expect(res.body.data.votesUsed).to.be.least(res.body.data.votes.length);
		expect(constants.maxVotesPerAccount).to.be.equal(res.body.data.votesUsed + res.body.data.votesAvailable);
	}

	function expectValidNonVoterDelegateResponse(res) {
		expect(res.body.data.votesUsed).to.be.equal(0);
		expect(res.body.data.votes).to.be.empty;
		expect(constants.maxVotesPerAccount).to.be.equal(res.body.data.votesUsed + res.body.data.votesAvailable);
	}

	describe('?', () => {
		describe('required fields', () => {
			describe('when params are not defined', () => {
				it('should fail with error message requiring any of param', () => votesEndpoint.makeRequest({}, 400).then(res => {
						expect(res.body.errors).to.have.length(4);
						expectSwaggerParamError(res, 'username');
						expectSwaggerParamError(res, 'address');
						expectSwaggerParamError(res, 'publicKey');
						expectSwaggerParamError(res, 'secondPublicKey');
					}));
			});

			describe('when only sort param provided', () => {
				it('should fail with error message requiring any of param', () => votesEndpoint.makeRequest({ sort: 'username:asc' }, 400).then(res => {
						expect(res.body.errors).to.have.length(4);
						expectSwaggerParamError(res, 'username');
						expectSwaggerParamError(res, 'address');
						expectSwaggerParamError(res, 'publicKey');
						expectSwaggerParamError(res, 'secondPublicKey');
					}));
			});

			describe('when only offset param provided', () => {
				it('should fail with error message requiring any of param', () => votesEndpoint.makeRequest({ offset: 1 }, 400).then(res => {
						expect(res.body.errors).to.have.length(4);
						expectSwaggerParamError(res, 'username');
						expectSwaggerParamError(res, 'address');
						expectSwaggerParamError(res, 'publicKey');
						expectSwaggerParamError(res, 'secondPublicKey');
					}));
			});

			describe('when sort params provided', () => {
				it('should fail with error message requiring any of param', () => votesEndpoint.makeRequest({ sort: 'username:asc' }, 400).then(res => {
						expect(res.body.errors).to.have.length(4);
						expectSwaggerParamError(res, 'username');
						expectSwaggerParamError(res, 'address');
						expectSwaggerParamError(res, 'publicKey');
						expectSwaggerParamError(res, 'secondPublicKey');
					}));
			});

			describe('when all required params (address, publicKey, username) provided', () => {
				it('should return the expected result as when db has only 101 delegates', () => votesEndpoint.makeRequest({
						address: accountFixtures.existingDelegate.address,
						publicKey: accountFixtures.existingDelegate.publicKey,
						username: accountFixtures.existingDelegate.delegateName
					}, 200).then(res => {
						expectValidVoterDelegateResponse(res);
					}));
			});
		});

		describe('publicKey', () => {
			it('using no publicKey should fail', () => votesEndpoint.makeRequest({ publicKey: '' }, 400).then(res => {
					expectSwaggerParamError(res, 'publicKey');
				}));

			it('using invalid publicKey should fail', () => votesEndpoint.makeRequest({ publicKey: 'invalidPublicKey' }, 400).then(res => {
					expectSwaggerParamError(res, 'publicKey');
				}));

			it('using valid existing publicKey of genesis delegate should return list of votes it made', () => votesEndpoint.makeRequest({ publicKey: voterDelegate.publicKey }, 200).then(expectValidVoterDelegateResponse));

			it('using valid existing publicKey of a delegate account should return the expected result of having no vote', () => votesEndpoint.makeRequest({ publicKey: nonVoterDelegate.publicKey }, 200).then(expectValidNonVoterDelegateResponse));

			it('using valid inexistent publicKey should return empty response and code = 404', () => votesEndpoint.makeRequest({ publicKey: 'addb0e15a44b0fdc6ff291be28d8c98f5551d0cd9218d749e30ddb87c6e31ca8' }, 404));
		});

		describe('secondPublicKey', () => {
			it('using no secondPublicKey should fail', () => votesEndpoint.makeRequest({ secondPublicKey: '' }, 400).then(res => {
					expectSwaggerParamError(res, 'secondPublicKey');
				}));

			it('using invalid secondPublicKey should fail', () => votesEndpoint.makeRequest({ secondPublicKey: 'invalidSecondPublicKey' }, 400).then(res => {
					expectSwaggerParamError(res, 'secondPublicKey');
				}));

			it('using valid inexistent secondPublicKey should return empty response and code = 404', () => votesEndpoint.makeRequest({ secondPublicKey: 'addb0e15a44b0fdc6ff291be28d8c98f5551d0cd9218d749e30ddb87c6e31ca8' }, 404));
		});

		describe('address', () => {
			it('using no address should fail', () => votesEndpoint.makeRequest({ address: '' }, 400).then(res => {
					expectSwaggerParamError(res, 'address');
				}));

			it('using invalid address should fail', () => votesEndpoint.makeRequest({ address: 'invalidAddress' }, 400).then(res => {
					expectSwaggerParamError(res, 'address');
				}));

			it('using valid existing address of genesis delegate should return list of votes it made', () => votesEndpoint.makeRequest({ address: voterDelegate.address }, 200).then(expectValidVoterDelegateResponse));

			it('using valid existing address of a delegate account should return the expected result of having no vote', () => votesEndpoint.makeRequest({ address: nonVoterDelegate.address }, 200).then(expectValidNonVoterDelegateResponse));

			it('using valid inexistent address should return empty response and code = 404', () => votesEndpoint.makeRequest({ address: validNotExistingAddress }, 404));
		});

		describe('username', () => {
			it('using no username should fail', () => votesEndpoint.makeRequest({ username: '' }, 400).then(res => {
					expectSwaggerParamError(res, 'username');
				}));

			it('using unknown integer username should be ok but not found', () => votesEndpoint.makeRequest({ username: 1 }, 404));

			it('using valid existing username of a delegate account should return the expected result of having no vote', () => votesEndpoint.makeRequest({ username: nonVoterDelegate.delegateName }, 200).then(expectValidNonVoterDelegateResponse));

			it('using valid inexistent username should return empty response and code = 404', () => votesEndpoint.makeRequest({ username: 'unknownusername' }, 404));
		});

		describe('sort', () => {
			describe('sort with any of required field (username)', () => {
				describe('username', () => {
					it('should return votes in ascending order', () => votesEndpoint.makeRequest({ sort: 'username:asc', publicKey: voterDelegate.publicKey }, 200).then(res => {
							expectValidVoterDelegateResponse(res);
							expect(_(res.body.data.votes).sortBy('username').map('username').value()).to.to.be.eql(_.map(res.body.data.votes, 'username'));
						}));

					it('should return votes in descending order', () => votesEndpoint.makeRequest({ sort: 'username:desc', publicKey: voterDelegate.publicKey }, 200).then(res => {
							expectValidVoterDelegateResponse(res);
							expect(_(res.body.data.votes).sortBy('username').reverse().map('username')
.value()).to.to.be.eql(_.map(res.body.data.votes, 'username'));
						}));
				});

				describe('balance', () => {
					it('should return votes in ascending order', () => votesEndpoint.makeRequest({ sort: 'balance:asc', publicKey: voterDelegate.publicKey }, 200).then(res => {
							expectValidVoterDelegateResponse(res);
<<<<<<< HEAD
							expect(_.map(res.body.data.votes, 'balance').sort()).to.to.be.eql(_.map(res.body.data.votes, 'balance'));
						}));
=======
							expect(_(res.body.data.votes).map('balance').sortNumbers()).to.be.eql(_.map(res.body.data.votes, 'balance'));
						});
					});
>>>>>>> 9ce10b3e

					it('should return votes in descending order', () => votesEndpoint.makeRequest({ sort: 'balance:desc', publicKey: voterDelegate.publicKey }, 200).then(res => {
							expectValidVoterDelegateResponse(res);
<<<<<<< HEAD
							expect(_.map(res.body.data.votes, 'balance').sort().reverse()).to.to.be.eql(_.map(res.body.data.votes, 'balance'));
						}));
=======
							expect(_(res.body.data.votes).map('balance').sortNumbers('desc')).to.to.be.eql(_.map(res.body.data.votes, 'balance'));
						});
					});
>>>>>>> 9ce10b3e
				});
			});
		});

		describe('limit & offset', () => {
			describe('limit=2', () => {
				it('should return 2 voters', () => votesEndpoint.makeRequest({ limit: 2, publicKey: voterDelegate.publicKey }, 200).then(res => {
						expect(res.body.data.votes).to.have.length(2);
					}));
			});

			describe('limit=2 & offset=1', () => {
				it('should return 2 voters, containing 1 from the previous result', () => {
					var votes = null;

					return votesEndpoint.makeRequest({ limit: 2, offset: 0, publicKey: voterDelegate.publicKey }, 200).then(res => {
						expect(res.body.data.votes).to.have.length(2);

						votes = _.map(res.body.data.votes, 'address');

						return votesEndpoint.makeRequest({ limit: 2, offset: 1, publicKey: voterDelegate.publicKey }, 200);
					}).then(res => {
						expect(_.intersection(votes, _.map(res.body.data.votes, 'address'))).to.have.length(1);
					});
				});
			});
		});

		describe('increased votes numbers after posting vote transaction', () => {
			it('should increase votes and votesUsed after posting a vote', done => {
				var account = randomUtil.account();
				var creditTransaction = lisk.transaction.createTransaction(
					account.address,
					constants.fees.delegate + constants.fees.vote,
					accountFixtures.genesis.password
				);
				var delegateTransaction = lisk.delegate.createDelegate(account.password, randomstring.generate({
					length: 10,
					charset: 'alphabetic',
					capitalization: 'lowercase'
				}));
				var voteTransaction = lisk.vote.createVote(account.password, [`+${nonVoterDelegate.publicKey}`]);

				apiHelpers.sendTransactionPromise(creditTransaction)
					.then(() => waitFor.confirmations([creditTransaction.id]))
					.then(() => apiHelpers.sendTransactionPromise(delegateTransaction))
					.then(() => waitFor.confirmations([delegateTransaction.id]))
					.then(() => votesEndpoint.makeRequest({ address: account.address }, 200))
					.then(res => {
						expectValidNonVoterDelegateResponse(res);
						expect(res.body.data.address).to.be.equal(account.address);
						expect(res.body.data.votesUsed).to.be.equal(0);
						expect(res.body.data.votesAvailable).to.be.equal(constants.maxVotesPerAccount);
					})
					.then(() => apiHelpers.sendTransactionPromise(voteTransaction))
					.then(() => waitFor.confirmations([voteTransaction.id]))
					.then(() => votesEndpoint.makeRequest({ address: account.address }, 200))
					.then(res => {
						expectValidVoterDelegateResponse(res);
						expect(res.body.data.votesUsed).to.be.equal(1);
						expect(_.map(res.body.data.votes, 'publicKey')).to.be.eql([nonVoterDelegate.publicKey]);
						done();
					});
			});
		});
	});
});<|MERGE_RESOLUTION|>--- conflicted
+++ resolved
@@ -170,25 +170,13 @@
 				describe('balance', () => {
 					it('should return votes in ascending order', () => votesEndpoint.makeRequest({ sort: 'balance:asc', publicKey: voterDelegate.publicKey }, 200).then(res => {
 							expectValidVoterDelegateResponse(res);
-<<<<<<< HEAD
-							expect(_.map(res.body.data.votes, 'balance').sort()).to.to.be.eql(_.map(res.body.data.votes, 'balance'));
-						}));
-=======
 							expect(_(res.body.data.votes).map('balance').sortNumbers()).to.be.eql(_.map(res.body.data.votes, 'balance'));
-						});
-					});
->>>>>>> 9ce10b3e
+						}));
 
 					it('should return votes in descending order', () => votesEndpoint.makeRequest({ sort: 'balance:desc', publicKey: voterDelegate.publicKey }, 200).then(res => {
 							expectValidVoterDelegateResponse(res);
-<<<<<<< HEAD
-							expect(_.map(res.body.data.votes, 'balance').sort().reverse()).to.to.be.eql(_.map(res.body.data.votes, 'balance'));
-						}));
-=======
 							expect(_(res.body.data.votes).map('balance').sortNumbers('desc')).to.to.be.eql(_.map(res.body.data.votes, 'balance'));
-						});
-					});
->>>>>>> 9ce10b3e
+						}));
 				});
 			});
 		});
