--- conflicted
+++ resolved
@@ -230,25 +230,6 @@
 				clock.restore();
 			});
 
-<<<<<<< HEAD
-=======
-		describe('with time offset', function () {
-			var now = new Date();
-			var time = 36174862;
-			var clock;
-			var stub;
-
-			beforeEach(function () {
-				clock = sinon.useFakeTimers(now, 'Date');
-				stub = sinon.stub(slots, 'getTime').returns(time);
-			});
-
-			afterEach(function () {
-				stub.restore();
-				clock.restore();
-			});
-
->>>>>>> 991af0a7
 			it('should use time slots to get the time for the timestamp', function () {
 				var trs = multisignature.createTransaction(recipientId, amount, secret, null, null);
 
