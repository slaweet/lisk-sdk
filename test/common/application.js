/*
 * Copyright © 2018 Lisk Foundation
 *
 * See the LICENSE file at the top-level directory of this distribution
 * for licensing information.
 *
 * Unless otherwise agreed in a custom licensing agreement with the Lisk Foundation,
 * no part of this software, including this file, may be copied, modified,
 * propagated, or distributed except according to the terms contained in the
 * LICENSE file.
 *
 * Removal or modification of this copyright notice is prohibited.
 */

'use strict';

// Global imports
const dns = require('dns');
const net = require('net');
const Promise = require('bluebird');
const rewire = require('rewire');
const async = require('async');
const httpApi = require('../../helpers/http_api');
const jobsQueue = require('../../helpers/jobs_queue');
const Sequence = require('../../helpers/sequence');
const StorageSandbox = require('./storage_sandbox').StorageSandbox;

let currentAppScope;

function init(options, cb) {
	options = options || {};
	options.scope = options.scope ? options.scope : {};
	// Wait for genesisBlock only if false is provided
	options.scope.waitForGenesisBlock = options.waitForGenesisBlock !== false;

	if (options.sandbox) {
		const storage = new StorageSandbox(
			options.sandbox.config || __testContext.config.db,
			options.sandbox.name
		);
		storage.bootstrap().then(() => {
			options.scope.storage = storage;
		});
	} else {
		__init(options.scope, cb);
	}
}

// Init whole application inside tests
function __init(initScope, done) {
	__testContext.debug(
		'initApplication: Application initialization inside test environment started...'
	);

	jobsQueue.jobs = {};
	const modules = [];
	const rewiredModules = {};
	let storage = initScope.storage;

	if (!storage) {
		__testContext.config.db.user =
			__testContext.config.db.user || process.env.USER;
		storage = new StorageSandbox(__testContext.config.db);
	}

	__testContext.debug(
		`initApplication: Target database - ${__testContext.config.db.database}`
	);

	const startStorage = () => {
		return (storage.isReady ? Promise.resolve() : storage.bootstrap()).then(
			() => {
				storage.entities.Account.extendDefaultOptions({
					limit: global.constants.ACTIVE_DELEGATES,
				});

				return storage.adapter.task('clear-tables', t => {
					return t.batch([
						storage.adapter.execute(
							'DELETE FROM blocks WHERE height > 1',
							{},
							{},
							t
						),
						storage.adapter.execute('DELETE FROM blocks', {}, {}, t),
						storage.adapter.execute('DELETE FROM mem_accounts', {}, {}, t),
					]);
				});
			}
		);
	};

	// Clear tables
	startStorage().then(() => {
		const logger = initScope.logger || {
			trace: sinonSandbox.spy(),
			debug: sinonSandbox.spy(),
			info: sinonSandbox.spy(),
			log: sinonSandbox.spy(),
			warn: sinonSandbox.spy(),
			error: sinonSandbox.spy(),
		};

		const modulesInit = {
			accounts: '../../modules/accounts.js',
			blocks: '../../modules/blocks.js',
			cache: '../../modules/cache.js',
			dapps: '../../modules/dapps.js',
			delegates: '../../modules/delegates.js',
			loader: '../../modules/loader.js',
			multisignatures: '../../modules/multisignatures.js',
			node: '../../modules/node.js',
			peers: '../../modules/peers.js',
			rounds: '../../modules/rounds.js',
			signatures: '../../modules/signatures.js',
			system: '../../modules/system.js',
			transactions: '../../modules/transactions.js',
			transport: '../../modules/transport.js',
		};

		// Init limited application layer
		async.auto(
			{
				config(cb) {
					// In case domain names are used, resolve those to IP addresses.
					const peerDomainLookupTasks = __testContext.config.peers.list.map(
						peer => callback => {
							if (net.isIPv4(peer.ip)) {
								return setImmediate(() => {
									callback(null, peer);
								});
							}
							return dns.lookup(peer.ip, { family: 4 }, (err, address) => {
								if (err) {
									console.error(
										`Failed to resolve peer domain name ${
											peer.ip
										} to an IP address`
									);
									return callback(err, peer);
								}
								return callback(null, Object.assign({}, peer, { ip: address }));
							});
						}
					);

					async.parallel(peerDomainLookupTasks, (err, results) => {
						if (err) {
							cb(err, __testContext.config);
							return;
						}
						__testContext.config.peers.list = results;
						cb(null, __testContext.config);
					});
				},
				genesisBlock(cb) {
					cb(null, { block: __testContext.config.genesisBlock });
				},

				schema(cb) {
					const Z_schema = require('../../helpers/z_schema.js');
					cb(null, new Z_schema());
				},
				network(cb) {
					// Init with empty function
					cb(null, {
						io: { sockets: { emit() {} } },
						app: require('express')(),
					});
				},
				cache(cb) {
					const RedisConnector = require('../../helpers/redis_connector.js');
					const redisConnector = new RedisConnector(
						__testContext.config.cacheEnabled,
						__testContext.config.redis,
						logger
					);
					redisConnector.connect((_, client) =>
						cb(null, {
							cacheEnabled: __testContext.config.cacheEnabled,
							client,
						})
					);
				},
				webSocket: [
					'config',
					'logger',
					'network',
					function(scope, cb) {
						// Init with empty functions
						const MasterWAMPServer = require('wamp-socket-cluster/MasterWAMPServer');

						const dummySocketCluster = { on() {} };
						const dummyWAMPServer = new MasterWAMPServer(
							dummySocketCluster,
							{}
						);
						const wsRPC = require('../../api/ws/rpc/ws_rpc.js').wsRPC;

						wsRPC.setServer(dummyWAMPServer);
						wsRPC.clientsConnectionsMap = {};
						cb();
					},
				],
				logger(cb) {
					cb(null, logger);
				},

				sequence: [
					'logger',
					function(scope, cb) {
						const sequence = new Sequence({
							onWarning(current) {
								scope.logger.warn('Main queue', current);
							},
						});
						cb(null, sequence);
					},
				],
				balancesSequence: [
					'logger',
					function(scope, cb) {
						const sequence = new Sequence({
							onWarning(current) {
								scope.logger.warn('Balance queue', current);
							},
						});
						cb(null, sequence);
					},
				],

				swagger: [
					'network',
					'modules',
					'logger',
					function(scope, cb) {
						httpApi.bootstrapSwagger(
							scope.network.app,
							scope.config,
							scope.logger,
							scope,
							cb
						);
					},
				],

				ed(cb) {
					cb(null, require('../../helpers/ed.js'));
				},

				bus: [
					'ed',
					function(scope, cb) {
						const changeCase = require('change-case');

						const bus =
							initScope.bus ||
							new function() {
								this.message = function(...args) {
									const topic = args.shift();
									const eventName = `on${changeCase.pascalCase(topic)}`;

									// Iterate over modules and execute event functions (on*)
									modules.forEach(module => {
										if (typeof module[eventName] === 'function') {
											jobsQueue.jobs = {};
											module[eventName].apply(module[eventName], args);
										}
										if (module.submodules) {
											async.each(module.submodules, submodule => {
												if (
													submodule &&
													typeof submodule[eventName] === 'function'
												) {
													submodule[eventName].apply(
														submodule[eventName],
														args
													);
												}
											});
										}
									});
<<<<<<< HEAD
								};
							}();
						cb(null, bus);
					},
				],
				storage: [
					'config',
					function(scope, cb) {
						cb(!storage.isReady, storage);
					},
				],
				rpc: [
					'storage',
					'bus',
					'logger',
					function(scope, cb) {
						const wsRPC = require('../../api/ws/rpc/ws_rpc').wsRPC;
						const transport = require('../../api/ws/transport');
						const MasterWAMPServer = require('wamp-socket-cluster/MasterWAMPServer');

						const socketClusterMock = {
							on: sinonSandbox.spy(),
						};
						wsRPC.setServer(new MasterWAMPServer(socketClusterMock));

						// Register RPC
						const transportModuleMock = { internal: {}, shared: {} };
						transport(transportModuleMock);
						cb();
					},
				],
				logic: [
					'storage',
					'bus',
					'schema',
					'network',
					'genesisBlock',
					function(scope, cb) {
						const Transaction = require('../../logic/transaction.js');
						const Block = require('../../logic/block.js');
						const Multisignature = require('../../logic/multisignature.js');
						const Account = require('../../logic/account.js');
						const Peers = require('../../logic/peers.js');

						async.auto(
							{
								bus(busCb) {
									busCb(null, scope.bus);
								},
								config(configCb) {
									configCb(null, scope.config);
								},
								storage(storageCb) {
									storageCb(null, scope.storage);
								},
								ed(edCb) {
									edCb(null, scope.ed);
								},
								logger(loggerCb) {
									loggerCb(null, scope.logger);
								},
								schema(schemaCb) {
									schemaCb(null, scope.schema);
								},
								genesisBlock(genesisBlockCb) {
									genesisBlockCb(null, scope.genesisBlock);
								},
								account: [
									'storage',
									'bus',
									'ed',
									'schema',
									'genesisBlock',
									'logger',
									function(accountScope, accountCb) {
										new Account(
											accountScope.storage,
											accountScope.schema,
											accountScope.logger,
											accountCb
										);
=======
									return status;
								})
								.then(async status => {
									if (status) {
										await storage.entities.Migration.applyAll();
										await storage.entities.Migration.applyRunTime();
									}
									return cb(!status, storage);
								})
								.catch(err => {
									return cb(err);
								});
						},
					],
					db: [
						'storage',
						function(scope, cb) {
							cb(null, db);
						},
					],
					rpc: [
						'db',
						'bus',
						'logger',
						function(scope, cb) {
							const wsRPC = require('../../api/ws/rpc/ws_rpc').wsRPC;
							const transport = require('../../api/ws/transport');
							const MasterWAMPServer = require('wamp-socket-cluster/MasterWAMPServer');

							const socketClusterMock = {
								on: sinonSandbox.spy(),
							};
							wsRPC.setServer(new MasterWAMPServer(socketClusterMock));

							// Register RPC
							const transportModuleMock = { internal: {}, shared: {} };
							transport(transportModuleMock);
							cb();
						},
					],
					logic: [
						'db',
						'bus',
						'schema',
						'network',
						'genesisBlock',
						function(scope, cb) {
							const Transaction = require('../../logic/transaction.js');
							const Block = require('../../logic/block.js');
							const Multisignature = require('../../logic/multisignature.js');
							const Account = require('../../logic/account.js');
							const Peers = require('../../logic/peers.js');

							async.auto(
								{
									bus(busCb) {
										busCb(null, scope.bus);
									},
									config(configCb) {
										configCb(null, scope.config);
									},
									db(dbCb) {
										dbCb(null, scope.db);
									},
									storage(dbCb) {
										dbCb(null, scope.storage);
>>>>>>> 6d66890a
									},
								],
								transaction: [
									'storage',
									'bus',
									'ed',
									'schema',
									'genesisBlock',
									'account',
									'logger',
									function(transactionScope, transactionCb) {
										new Transaction(
											transactionScope.storage,
											transactionScope.ed,
											transactionScope.schema,
											transactionScope.genesisBlock,
											transactionScope.account,
											transactionScope.logger,
											transactionCb
										);
									},
								],
								block: [
									'storage',
									'bus',
									'ed',
									'schema',
									'genesisBlock',
									'account',
									'transaction',
									function(blockScope, blockCb) {
										new Block(
											blockScope.ed,
											blockScope.schema,
											blockScope.transaction,
											blockCb
										);
									},
								],
								peers: [
									'logger',
									'config',
									'storage',
									function(peersScope, peerscb) {
										new Peers(peersScope.logger, peersScope.config, peerscb);
									},
								],
								multisignature: [
									'schema',
									'transaction',
									'logger',
									function(multisignatureScope, multisignaturecb) {
										multisignaturecb(
											null,
											new Multisignature(
												multisignatureScope.schema,
												multisignatureScope.network,
												multisignatureScope.transaction,
												multisignatureScope.logger
											)
										);
									},
								],
							},
							cb
						);
					},
				],
				modules: [
					'network',
					'webSocket',
					'logger',
					'bus',
					'sequence',
					'balancesSequence',
					'storage',
					'logic',
					'rpc',
					'cache',
					function(scope, cb) {
						const tasks = {};
						scope.rewiredModules = {};
						Object.keys(modulesInit).forEach(name => {
							tasks[name] = function(tasksCb) {
								const Instance = rewire(modulesInit[name]);
								rewiredModules[name] = Instance;
								const obj = new rewiredModules[name](tasksCb, scope);
								modules.push(obj);
							};
						});

						async.parallel(tasks, (err, results) => {
							cb(err, results);
						});
					},
				],
				ready: [
					'swagger',
					'modules',
					'bus',
					'logic',
					function(scope, cb) {
						scope.modules.swagger = scope.swagger;

						// Fire onBind event in every module
						scope.bus.message('bind', scope.modules);
						scope.logic.peers.bindModules(scope.modules);
						cb();
					},
				],
			},
			(err, scope) => {
				scope.rewiredModules = rewiredModules;
				currentAppScope = scope;
				__testContext.debug('initApplication: Rewired modules available');

				// Overwrite syncing function to prevent interfere with tests
				scope.modules.loader.syncing = function() {
					return false;
				};

				// If bus is overridden, then we just return the scope, without waiting for genesisBlock
				if (!initScope.waitForGenesisBlock || initScope.bus) {
					scope.modules.delegates.onBlockchainReady = function() {};
					return done(err, scope);
				}

				// Overwrite onBlockchainReady function to prevent automatic forging
				scope.modules.delegates.onBlockchainReady = function() {
					__testContext.debug(
						'initApplication: Fake onBlockchainReady event called'
					);
					__testContext.debug('initApplication: Loading delegates...');

					const loadDelegates = scope.rewiredModules.delegates.__get__(
						'__private.loadDelegates'
					);
					loadDelegates(loadDelegatesErr => {
						const keypairs = scope.rewiredModules.delegates.__get__(
							'__private.keypairs'
						);
						const delegates_cnt = Object.keys(keypairs).length;
						expect(delegates_cnt).to.equal(
							__testContext.config.forging.delegates.length
						);

						__testContext.debug(
							`initApplication: Delegates loaded from config file - ${delegates_cnt}`
						);
						__testContext.debug('initApplication: Done');

						if (initScope.waitForGenesisBlock) {
							return done(loadDelegatesErr, scope);
						}

						return null;
					});
				};

				return null;
			}
		);
	});
}

function cleanup(done) {
	async.eachSeries(
		currentAppScope.modules,
		(module, cb) => {
			if (typeof module.cleanup === 'function') {
				return module.cleanup(cb);
			}
			return cb();
		},
		err => {
			if (err) {
				currentAppScope.logger.error(err);
			} else {
				currentAppScope.logger.info('Cleaned up successfully');
			}
			// Disconnect from database instance if sandbox was used
			if (currentAppScope.storage) {
				currentAppScope.storage.cleanup();
			}
			done(err);
		}
	);
}

module.exports = {
	init,
	cleanup,
};<|MERGE_RESOLUTION|>--- conflicted
+++ resolved
@@ -68,8 +68,8 @@
 	);
 
 	const startStorage = () => {
-		return (storage.isReady ? Promise.resolve() : storage.bootstrap()).then(
-			() => {
+		return (storage.isReady ? Promise.resolve() : storage.bootstrap())
+			.then(() => {
 				storage.entities.Account.extendDefaultOptions({
 					limit: global.constants.ACTIVE_DELEGATES,
 				});
@@ -86,8 +86,13 @@
 						storage.adapter.execute('DELETE FROM mem_accounts', {}, {}, t),
 					]);
 				});
-			}
-		);
+			})
+			.then(async status => {
+				if (status) {
+					await storage.entities.Migration.applyAll();
+					await storage.entities.Migration.applyRunTime();
+				}
+			});
 	};
 
 	// Clear tables
@@ -252,7 +257,6 @@
 					'ed',
 					function(scope, cb) {
 						const changeCase = require('change-case');
-
 						const bus =
 							initScope.bus ||
 							new function() {
@@ -280,7 +284,6 @@
 											});
 										}
 									});
-<<<<<<< HEAD
 								};
 							}();
 						cb(null, bus);
@@ -333,8 +336,8 @@
 								config(configCb) {
 									configCb(null, scope.config);
 								},
-								storage(storageCb) {
-									storageCb(null, scope.storage);
+								storage(dbCb) {
+									dbCb(null, scope.storage);
 								},
 								ed(edCb) {
 									edCb(null, scope.ed);
@@ -362,74 +365,6 @@
 											accountScope.logger,
 											accountCb
 										);
-=======
-									return status;
-								})
-								.then(async status => {
-									if (status) {
-										await storage.entities.Migration.applyAll();
-										await storage.entities.Migration.applyRunTime();
-									}
-									return cb(!status, storage);
-								})
-								.catch(err => {
-									return cb(err);
-								});
-						},
-					],
-					db: [
-						'storage',
-						function(scope, cb) {
-							cb(null, db);
-						},
-					],
-					rpc: [
-						'db',
-						'bus',
-						'logger',
-						function(scope, cb) {
-							const wsRPC = require('../../api/ws/rpc/ws_rpc').wsRPC;
-							const transport = require('../../api/ws/transport');
-							const MasterWAMPServer = require('wamp-socket-cluster/MasterWAMPServer');
-
-							const socketClusterMock = {
-								on: sinonSandbox.spy(),
-							};
-							wsRPC.setServer(new MasterWAMPServer(socketClusterMock));
-
-							// Register RPC
-							const transportModuleMock = { internal: {}, shared: {} };
-							transport(transportModuleMock);
-							cb();
-						},
-					],
-					logic: [
-						'db',
-						'bus',
-						'schema',
-						'network',
-						'genesisBlock',
-						function(scope, cb) {
-							const Transaction = require('../../logic/transaction.js');
-							const Block = require('../../logic/block.js');
-							const Multisignature = require('../../logic/multisignature.js');
-							const Account = require('../../logic/account.js');
-							const Peers = require('../../logic/peers.js');
-
-							async.auto(
-								{
-									bus(busCb) {
-										busCb(null, scope.bus);
-									},
-									config(configCb) {
-										configCb(null, scope.config);
-									},
-									db(dbCb) {
-										dbCb(null, scope.db);
-									},
-									storage(dbCb) {
-										dbCb(null, scope.storage);
->>>>>>> 6d66890a
 									},
 								],
 								transaction: [
@@ -453,7 +388,7 @@
 									},
 								],
 								block: [
-									'storage',
+									'db',
 									'bus',
 									'ed',
 									'schema',
