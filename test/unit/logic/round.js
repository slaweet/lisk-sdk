/*
 * Copyright © 2018 Lisk Foundation
 *
 * See the LICENSE file at the top-level directory of this distribution
 * for licensing information.
 *
 * Unless otherwise agreed in a custom licensing agreement with the Lisk Foundation,
 * no part of this software, including this file, may be copied, modified,
 * propagated, or distributed except according to the terms contained in the
 * LICENSE file.
 *
 * Removal or modification of this copyright notice is prohibited.
 */

'use strict';

const rewire = require('rewire');
const Promise = require('bluebird');
const Bignum = require('../../../helpers/bignum.js');
const DBSandbox = require('../../common/db_sandbox').DBSandbox;

const Round = rewire('../../../logic/round.js');
const genesisBlock = __testContext.config.genesisBlock;

const { ACTIVE_DELEGATES } = global.constants;

describe('rounds', () => {
	let db;
	let dbSandbox;
	let round;
	let validScope;

	before(done => {
		dbSandbox = new DBSandbox(__testContext.config.db, 'rounds_logic');
		dbSandbox.create((err, __db) => {
			db = __db;

			validScope = {
				backwards: false,
				round: 1,
				roundOutsiders: [],
				roundDelegates: [genesisBlock.generatorPublicKey],
				roundFees: ACTIVE_DELEGATES,
				roundRewards: [10],
				library: {
					db: undefined,
					logger: {
						trace: sinonSandbox.spy(),
						debug: sinonSandbox.spy(),
						info: sinonSandbox.spy(),
						log: sinonSandbox.spy(),
						warn: sinonSandbox.spy(),
						error: sinonSandbox.spy(),
					},
				},
				modules: {
					accounts: {
						mergeAccountAndGet: sinonSandbox.stub(),
					},
				},
				block: {
					generatorPublicKey: genesisBlock.generatorPublicKey,
					id: genesisBlock.id,
					height: 1,
					timestamp: 100,
				},
			};
			done();
		});
	});

	function isPromise(obj) {
		return typeof obj.then === 'function';
	}

	describe('constructor', () => {
		let scope;

		describe('when calling with required properties', () => {
			before(done => {
				scope = _.cloneDeep(validScope);
				round = new Round(_.cloneDeep(scope), db);
				done();
			});

			it('should return Round instance', () => {
				return expect(round).to.be.instanceof(Round);
			});

			it('should set scope', () => {
				return expect(round.scope).to.deep.equal(scope);
			});

			it('should set t', () => {
				return expect(round.t).to.deep.equal(db);
			});
		});

		describe('when calling with missing properties', () => {
			beforeEach(done => {
				scope = _.cloneDeep(validScope);
				done();
			});

			/* eslint-disable mocha/no-skipped-tests */
			describe.skip('library', () => {
				it('should throw', done => {
					const property = 'library';
					delete scope[property];
					try {
						round = new Round(_.cloneDeep(scope), db);
					} catch (err) {
						expect(err).to.equal(
							`Missing required scope property: ${property}`
						);
					}
					done();
				});
			});

			describe.skip('modules', () => {
				it('should throw', done => {
					const property = 'modules';
					delete scope[property];
					try {
						round = new Round(_.cloneDeep(scope), db);
					} catch (err) {
						expect(err).to.equal(
							`Missing required scope property: ${property}`
						);
					}
					done();
				});
			});

			describe.skip('block', () => {
				it('should throw', done => {
					const property = 'block';
					delete scope[property];
					try {
						round = new Round(_.cloneDeep(scope), db);
					} catch (err) {
						expect(err).to.equal(
							`Missing required scope property: ${property}`
						);
					}
					done();
				});
			});
			/* eslint-enable mocha/no-skipped-tests */

			describe('round', () => {
				it('should throw', done => {
					const property = 'round';
					delete scope[property];
					try {
						round = new Round(_.cloneDeep(scope), db);
					} catch (err) {
						expect(err).to.equal(
							`Missing required scope property: ${property}`
						);
					}
					done();
				});
			});

			describe('backwards', () => {
				it('should throw', done => {
					const property = 'backwards';
					delete scope[property];
					try {
						round = new Round(_.cloneDeep(scope), db);
					} catch (err) {
						expect(err).to.equal(
							`Missing required scope property: ${property}`
						);
					}
					done();
				});
			});

			describe('when finish round', () => {
				beforeEach(done => {
					// Set finishRound, so now we need additional properties
					scope.finishRound = true;
					done();
				});

				describe('roundFees', () => {
					it('should throw', done => {
						const property = 'roundFees';
						delete scope[property];
						try {
							round = new Round(_.cloneDeep(scope), db);
						} catch (err) {
							expect(err).to.equal(
								`Missing required scope property: ${property}`
							);
						}
						done();
					});
				});

				describe('roundRewards', () => {
					it('should throw', done => {
						const property = 'roundRewards';
						delete scope[property];
						try {
							round = new Round(_.cloneDeep(scope), db);
						} catch (err) {
							expect(err).to.equal(
								`Missing required scope property: ${property}`
							);
						}
						done();
					});
				});

				describe('roundDelegates', () => {
					it('should throw', done => {
						const property = 'roundDelegates';
						delete scope[property];
						try {
							round = new Round(_.cloneDeep(scope), db);
						} catch (err) {
							expect(err).to.equal(
								`Missing required scope property: ${property}`
							);
						}
						done();
					});
				});

				describe('roundOutsiders', () => {
					it('should throw', done => {
						const property = 'roundOutsiders';
						delete scope[property];
						try {
							round = new Round(_.cloneDeep(scope), db);
						} catch (err) {
							expect(err).to.equal(
								`Missing required scope property: ${property}`
							);
						}
						done();
					});
				});
			});
		});
	});

	describe('mergeBlockGenerator', () => {
		let scope;

		describe('when going forward', () => {
			let args = null;

			before(() => {
				scope = _.cloneDeep(validScope);
				scope.backwards = false;
				round = new Round(_.cloneDeep(scope), db);
				args = {
					producedBlocks: 1,
					publicKey: scope.block.generatorPublicKey,
					round: scope.round,
				};
				scope.modules.accounts.mergeAccountAndGet.callsArgWith(1, null, args);
				return round.mergeBlockGenerator();
			});

			it('should call modules.accounts.mergeAccountAndGet with proper params', () => {
				return expect(
					round.scope.modules.accounts.mergeAccountAndGet
				).to.be.calledWith(args);
			});
		});

		describe('when going backwards', () => {
			let args = null;

			before(() => {
				scope = _.cloneDeep(validScope);
				scope.backwards = true;
				round = new Round(_.cloneDeep(scope), db);
				args = {
					producedBlocks: -1,
					publicKey: scope.block.generatorPublicKey,
					round: scope.round,
				};
				scope.modules.accounts.mergeAccountAndGet.callsArgWith(1, null, args);
				return round.mergeBlockGenerator();
			});

			it('should call modules.accounts.mergeAccountAndGet with proper params', () => {
				return expect(
					round.scope.modules.accounts.mergeAccountAndGet
				).to.be.calledWith(args);
			});
		});
	});

	describe('updateMissedBlocks', () => {
		let scope;
		let stub;
		let res;

		describe('when there are no outsiders', () => {
			before(done => {
				scope = _.cloneDeep(validScope);
				res = round.updateMissedBlocks();
				done();
			});

			it('should return t object', () => {
				expect(res).to.not.be.instanceOf(Promise);
				return expect(res).to.deep.equal(db);
			});
		});

		describe('when there are outsiders', () => {
			before(done => {
				scope = _.cloneDeep(validScope);
				scope.roundOutsiders = ['abc'];
				round = new Round(_.cloneDeep(scope), db);
				stub = sinonSandbox.stub(db.rounds, 'updateMissedBlocks');
				stub
					.withArgs(scope.backwards, scope.roundOutsiders)
					.resolves('success');
				res = round.updateMissedBlocks();
				done();
			});

			it('should return promise', () => {
				return expect(isPromise(res)).to.be.true;
			});

			it('query should be called with proper args', () => {
				return res.then(response => {
					expect(response).to.equal('success');
					expect(stub.calledWith(scope.backwards, scope.roundOutsiders)).to.be
						.true;
				});
			});
		});
	});

	describe('getVotes', () => {
		let stub;
		let res;
		let scope;

		before(done => {
			scope = _.cloneDeep(validScope);
			stub = sinonSandbox.stub(db.rounds, 'getVotes');
			stub.withArgs(scope.round).resolves('success');
			res = round.getVotes();
			done();
		});

		it('should return promise', () => {
			return expect(isPromise(res)).to.be.true;
		});

		it('query should be called with proper args', () => {
			return res.then(response => {
				expect(response).to.equal('success');
				expect(stub.calledWith(scope.round)).to.be.true;
			});
		});
	});

	describe('updateVotes', () => {
		let getVotes_stub;
		let updateVotes_stub;
		let res;
		let scope;
		let delegate;

		describe('when getVotes returns at least one entry', () => {
			before(() => {
				scope = _.cloneDeep(validScope);

				delegate = {
					amount: 10000,
					delegate:
						'6a01c4b86f4519ec9fa5c3288ae20e2e7a58822ebe891fb81e839588b95b242a',
					address: '16010222169256538112L',
				};

				scope.library.db = db;
				scope.modules.accounts.generateAddressByPublicKey = function() {
					return delegate.address;
				};

				return db.task(t => {
					// Init stubs
					getVotes_stub = sinonSandbox.stub(t.rounds, 'getVotes');
					getVotes_stub.withArgs(scope.round).resolves([delegate, delegate]);
					updateVotes_stub = sinonSandbox.stub(t.rounds, 'updateVotes');
					updateVotes_stub
						.withArgs(delegate.address, delegate.amount)
						.resolves('QUERY');

					round = new Round(_.cloneDeep(scope), t);
					res = round.updateVotes();
				});
			});

			it('should return promise', () => {
				return expect(isPromise(res)).to.be.true;
			});

			it('getVotes query should be called with proper args', () => {
				return expect(getVotes_stub.calledWith(scope.round)).to.be.true;
			});

			it('updateVotes should be called twice', () => {
				return expect(updateVotes_stub.calledTwice).to.be.true;
			});

			it('updateVotes query should be called with proper args', () => {
				return expect(
					updateVotes_stub.alwaysCalledWith(delegate.address, delegate.amount)
				).to.be.true;
			});

			it('getVotes result should contain 2 queries', () => {
				return res.then(response => {
					expect(response).to.deep.equal(['QUERY', 'QUERY']);
				});
			});
		});

		describe('when getVotes returns no entries', () => {
			before(() => {
				scope = _.cloneDeep(validScope);

				delegate = {
					amount: 10000,
					delegate:
						'6a01c4b86f4519ec9fa5c3288ae20e2e7a58822ebe891fb81e839588b95b242a',
					address: '16010222169256538112L',
				};

				scope.library.db = db;
				scope.modules.accounts.generateAddressByPublicKey = function() {
					return delegate.address;
				};

				return db.task(t => {
					// Init stubs
					getVotes_stub = sinonSandbox.stub(t.rounds, 'getVotes');
					getVotes_stub.withArgs(scope.round).resolves([]);
					updateVotes_stub = sinonSandbox.stub(t.rounds, 'updateVotes');
					updateVotes_stub
						.withArgs(delegate.address, delegate.amount)
						.resolves('QUERY');

					round = new Round(_.cloneDeep(scope), t);
					res = round.updateVotes();
				});
			});

			it('should return promise', () => {
				return expect(isPromise(res)).to.be.true;
			});

			it('getVotes query should be called with proper args', () => {
				return expect(getVotes_stub.calledWith(scope.round)).to.be.true;
			});

			it('updateVotes should be not called', () => {
				return expect(updateVotes_stub.called).to.be.false;
			});
		});
	});

	describe('flushRound', () => {
		let stub;
		let res;
		let scope;

		before(done => {
			scope = _.cloneDeep(validScope);
			stub = sinonSandbox.stub(db.rounds, 'flush');
			stub.withArgs(validScope.round).resolves('success');
			round = new Round(_.cloneDeep(scope), db);
			res = round.flushRound();
			done();
		});

		it('should return promise', () => {
			return expect(isPromise(res)).to.be.true;
		});

		it('query should be called with proper args', () => {
			return res.then(response => {
				expect(response).to.equal('success');
				expect(stub.calledWith(validScope.round)).to.be.true;
			});
		});
	});

	describe('updateDelegatesRanks', () => {
		let stub;
		let res;
		let scope;

		before(done => {
			scope = _.cloneDeep(validScope);
			stub = sinonSandbox.stub(db.rounds, 'updateDelegatesRanks');
			stub.resolves('success');
			round = new Round(_.cloneDeep(scope), db);
			res = round.updateDelegatesRanks();
			done();
		});

		it('should return promise', () => {
			return expect(isPromise(res)).to.be.true;
		});

		it('query should be called with proper args', () => {
			return res.then(response => {
				expect(response).to.equal('success');
				expect(stub.calledOnce).to.be.true;
			});
		});
	});

	describe('restoreRoundSnapshot', () => {
		let res;

		before(done => {
			sinonSandbox
				.stub(db.rounds, 'restoreRoundSnapshot')
				.withArgs()
				.resolves('success');
			res = round.restoreRoundSnapshot();
			done();
		});

		it('should return promise', () => {
			return expect(isPromise(res)).to.be.true;
		});

		it('query should be called with no args', () => {
			return res.then(response => {
				expect(response).to.equal('success');
				expect(db.rounds.restoreRoundSnapshot.calledWith()).to.be.true;
			});
		});
	});

	describe('restoreVotesSnapshot', () => {
		let stub;
		let res;

		before(done => {
			stub = sinonSandbox.stub(db.rounds, 'restoreVotesSnapshot');
			stub.withArgs().resolves('success');
			res = round.restoreVotesSnapshot();
			done();
		});

		it('should return promise', () => {
			return expect(isPromise(res)).to.be.true;
		});

		it('query should be called with no args', () => {
			return res.then(response => {
				expect(response).to.equal('success');
				expect(stub.calledWith()).to.be.true;
			});
		});
	});

	describe('checkSnapshotAvailability', () => {
		const stubs = {};
		let scope;
		let res;

		before(done => {
			// Init stubs and scope
			stubs.checkSnapshotAvailability = sinonSandbox.stub(
				db.rounds,
				'checkSnapshotAvailability'
			);
			stubs.countRoundSnapshot = sinonSandbox.stub(
				db.rounds,
				'countRoundSnapshot'
			);
			scope = _.cloneDeep(validScope);
			done();
		});

		afterEach(done => {
			stubs.checkSnapshotAvailability.resetHistory();
			stubs.countRoundSnapshot.resetHistory();
			done();
		});

		it('should return promise', () => {
			stubs.checkSnapshotAvailability.resolves();
			stubs.countRoundSnapshot.resolves();
			scope.round = 1;
			round = new Round(scope, db);
			res = round.checkSnapshotAvailability();

			return expect(isPromise(res)).to.be.true;
		});

		it('should resolve without any error when checkSnapshotAvailability query returns 1', () => {
			stubs.checkSnapshotAvailability.withArgs(1).resolves(1);
			scope.round = 1;
			round = new Round(scope, db);
			res = round.checkSnapshotAvailability();

			return res.then(() => {
				expect(stubs.checkSnapshotAvailability).to.have.been.calledWith(1);
				return expect(stubs.countRoundSnapshot.called).to.be.false;
			});
		});

		it('should resolve without any error when checkSnapshotAvailability query returns null and table is empty', () => {
			stubs.checkSnapshotAvailability.withArgs(2).resolves(null);
			stubs.countRoundSnapshot.resolves(0);
			scope.round = 2;
			round = new Round(scope, db);
			res = round.checkSnapshotAvailability();

			return res.then(() => {
				expect(stubs.checkSnapshotAvailability).to.have.been.calledWith(2);
				return expect(stubs.countRoundSnapshot.called).to.be.true;
			});
		});

		it('should be rejected with proper error when checkSnapshotAvailability query returns null and table is not empty', () => {
			stubs.checkSnapshotAvailability.withArgs(2).resolves(null);
			stubs.countRoundSnapshot.resolves(1);
			scope.round = 2;
			round = new Round(scope, db);
			res = round.checkSnapshotAvailability();

			return expect(res).to.eventually.be.rejectedWith(
				'Snapshot for round 2 not available'
			);
		});
	});

	describe('deleteRoundRewards', () => {
		let stub;
		let res;

		before(done => {
			stub = sinonSandbox.stub(db.rounds, 'deleteRoundRewards');
			stub.withArgs(validScope.round).resolves('success');
			round = new Round(_.cloneDeep(validScope), db);
			res = round.deleteRoundRewards();
			done();
		});

		it('should return promise', () => {
			return expect(isPromise(res)).to.be.true;
		});

		it('query should be called with no args', () => {
			return res.then(response => {
				expect(response).to.equal('success');
				expect(stub).to.have.been.calledWith(validScope.round);
			});
		});
	});

	describe('applyRound', () => {
		let res;
		let batch_stub;
		let insertRoundRewards_stub;
		let scope;

		function sumChanges(forward, backwards) {
<<<<<<< HEAD
			var results = {};
			forward.forEach(response => {
				if (results[response.publicKey]) {
					results[response.publicKey].balance += response.balance || 0;
					results[response.publicKey].u_balance += response.u_balance || 0;
					results[response.publicKey].rewards += response.rewards || 0;
					results[response.publicKey].fees += response.fees || 0;
=======
			const results = {};
			forward.forEach(res => {
				if (results[res.publicKey]) {
					results[res.publicKey].balance += res.balance || 0;
					results[res.publicKey].u_balance += res.u_balance || 0;
					results[res.publicKey].rewards += res.rewards || 0;
					results[res.publicKey].fees += res.fees || 0;
>>>>>>> ef1a7c56
				} else {
					results[response.publicKey] = {
						balance: response.balance || 0,
						u_balance: response.u_balance || 0,
						rewards: response.rewards || 0,
						fees: response.fees || 0,
					};
				}
			});
			backwards.forEach(response => {
				if (results[response.publicKey]) {
					results[response.publicKey].balance += response.balance || 0;
					results[response.publicKey].u_balance += response.u_balance || 0;
					results[response.publicKey].rewards += response.rewards || 0;
					results[response.publicKey].fees += response.fees || 0;
				} else {
					results[response.publicKey] = {
						balance: response.balance || 0,
						u_balance: response.u_balance || 0,
						rewards: response.rewards || 0,
						fees: response.fees || 0,
					};
				}
			});
			return results;
		}

		/* eslint-disable mocha/no-skipped-tests */
		describe.skip('with no delegates', () => {
			describe('forward', () => {
				before(done => {
					scope = _.cloneDeep(validScope);
					scope.backwards = false;
					scope.roundDelegates = [];
					round = new Round(_.cloneDeep(scope), db);
					res = round.applyRound();
					done();
				});

				it('should return t object', () => {
					return expect(res).to.deep.equal(db);
				});

				it('should not call mergeAccountAndGet', () => {
					return expect(round.scope.modules.accounts.mergeAccountAndGet.called)
						.to.be.false;
				});
			});

			describe('backwards', () => {
				before(done => {
					scope = _.cloneDeep(validScope);
					scope.backwards = true;
					scope.roundDelegates = [];
					round = new Round(_.cloneDeep(scope), db);
					res = round.applyRound();
					done();
				});

				it('should not call mergeAccountAndGet', () => {
					return expect(round.scope.modules.accounts.mergeAccountAndGet.called)
						.to.be.false;
				});

				it('should return t object', () => {
					return expect(res).to.deep.equal(db);
				});
			});
		});
		/* eslint-enable mocha/no-skipped-tests */

		describe('with only one delegate', () => {
			describe('when there are no remaining fees', () => {
				const forwardResults = [];
				const backwardsResults = [];

				before(done => {
					validScope.roundDelegates = [genesisBlock.generatorPublicKey];
					validScope.roundFees = ACTIVE_DELEGATES; // 1 LSK fee per delegate, no remaining fees
					done();
				});

				describe('forward', () => {
					let called = 0;

					before(() => {
						round.scope.modules.accounts.mergeAccountAndGet.resetHistory();
						return db.task(t => {
							insertRoundRewards_stub = sinonSandbox
								.stub(t.rounds, 'insertRoundRewards')
								.resolves('success');
							batch_stub = sinonSandbox.stub(t, 'batch').resolves('success');
							scope = _.cloneDeep(validScope);
							scope.backwards = false;
							round = new Round(_.cloneDeep(scope), t);
							res = round.applyRound();
						});
					});

					it('query should be called', () => {
						return res.then(response => {
							expect(response).to.equal('success');
							expect(batch_stub.called).to.be.true;
						});
					});

					it('should call mergeAccountAndGet with proper args (apply rewards)', () => {
						const index = 0; // Delegate index on list
						const balancePerDelegate = Number(
							new Bignum(scope.roundRewards[index].toPrecision(15))
								.plus(
									new Bignum(scope.roundFees.toPrecision(15))
										.dividedBy(ACTIVE_DELEGATES)
										.integerValue(Bignum.ROUND_FLOOR)
								)
								.toFixed()
						);
						const feesPerDelegate = Number(
							new Bignum(scope.roundFees.toPrecision(15))
								.dividedBy(ACTIVE_DELEGATES)
								.integerValue(Bignum.ROUND_FLOOR)
								.toFixed()
						);
						const args = {
							publicKey: scope.roundDelegates[index],
							balance: balancePerDelegate,
							u_balance: balancePerDelegate,
							round: scope.round,
							fees: feesPerDelegate,
							rewards: scope.roundRewards[index],
						};
						const result =
							round.scope.modules.accounts.mergeAccountAndGet.args[called][0];
						forwardResults.push(result);
						called++;
						return expect(result).to.deep.equal(args);
					});

					it('should not call mergeAccountAndGet another time (for apply remaining fees)', () => {
						return expect(
							round.scope.modules.accounts.mergeAccountAndGet.callCount
						).to.equal(called);
					});

					it('should call insertRoundRewards with proper args', () => {
						return expect(insertRoundRewards_stub).to.have.been.calledWith(
							validScope.block.timestamp,
							forwardResults[0].fees.toString(),
							forwardResults[0].rewards.toString(),
							validScope.round,
							forwardResults[0].publicKey
						);
					});
				});

				describe('backwards', () => {
					let called = 0;

					before(() => {
						round.scope.modules.accounts.mergeAccountAndGet.resetHistory();
						return db.task(t => {
							insertRoundRewards_stub = sinonSandbox
								.stub(t.rounds, 'insertRoundRewards')
								.resolves('success');
							batch_stub = sinonSandbox.stub(t, 'batch').resolves('success');
							scope = _.cloneDeep(validScope);
							scope.backwards = true;
							round = new Round(_.cloneDeep(scope), t);
							res = round.applyRound();
						});
					});

					it('query should be called', () => {
						return res.then(response => {
							expect(response).to.equal('success');
							expect(batch_stub.called).to.be.true;
						});
					});

					it('should call mergeAccountAndGet with proper args (apply rewards)', () => {
						const index = 0; // Delegate index on list
						const balancePerDelegate = Number(
							new Bignum(validScope.roundRewards[index].toPrecision(15))
								.plus(
									new Bignum(validScope.roundFees.toPrecision(15))
										.dividedBy(ACTIVE_DELEGATES)
										.integerValue(Bignum.ROUND_FLOOR)
								)
								.toFixed()
						);
						const feesPerDelegate = Number(
							new Bignum(validScope.roundFees.toPrecision(15))
								.dividedBy(ACTIVE_DELEGATES)
								.integerValue(Bignum.ROUND_FLOOR)
								.toFixed()
						);
						const args = {
							publicKey: validScope.roundDelegates[index],
							balance: -balancePerDelegate,
							u_balance: -balancePerDelegate,
							round: validScope.round,
							fees: -feesPerDelegate,
							rewards: -validScope.roundRewards[index],
						};
						const result =
							round.scope.modules.accounts.mergeAccountAndGet.args[called][0];
						backwardsResults.push(result);
						called++;
						return expect(result).to.deep.equal(args);
					});

					it('should not call mergeAccountAndGet another time (for apply remaining fees)', () => {
						return expect(
							round.scope.modules.accounts.mergeAccountAndGet.callCount
						).to.equal(called);
					});

					it('should not call insertRoundRewards', () => {
						return expect(insertRoundRewards_stub).to.have.not.been.called;
					});
				});

				describe('consistency checks for each delegate', () => {
					let result;

					before(done => {
						result = sumChanges(forwardResults, backwardsResults);
						done();
					});

					it('balance should sum to 0', () => {
						return _.each(result, response => {
							expect(response.balance).to.equal(0);
						});
					});

					it('u_balance should sum to 0', () => {
						return _.each(result, response => {
							expect(response.u_balance).to.equal(0);
						});
					});

					it('fees should sum to 0', () => {
						return _.each(result, response => {
							expect(response.fees).to.equal(0);
						});
					});

					it('rewards should sum to 0', () => {
						return _.each(result, response => {
							expect(response.rewards).to.equal(0);
						});
					});
				});
			});

			describe('when there are remaining fees', () => {
				const forwardResults = [];
				const backwardsResults = [];

				before(done => {
					validScope.roundDelegates = [genesisBlock.generatorPublicKey];
					validScope.roundFees = 100; // 0 LSK fee per delegate, 100 remaining fees
					done();
				});

				describe('forward', () => {
					let called = 0;

					before(() => {
						round.scope.modules.accounts.mergeAccountAndGet.resetHistory();
						return db.task(t => {
							insertRoundRewards_stub = sinonSandbox
								.stub(t.rounds, 'insertRoundRewards')
								.resolves('success');
							batch_stub = sinonSandbox.stub(t, 'batch').resolves('success');
							scope = _.cloneDeep(validScope);
							scope.backwards = false;
							round = new Round(_.cloneDeep(scope), t);
							res = round.applyRound();
						});
					});

					it('query should be called', () => {
						return res.then(response => {
							expect(response).to.equal('success');
							expect(batch_stub.called).to.be.true;
						});
					});

					it('should call mergeAccountAndGet with proper args (apply rewards)', () => {
						const index = 0; // Delegate index on list
						const balancePerDelegate = Number(
							new Bignum(validScope.roundRewards[index].toPrecision(15))
								.plus(
									new Bignum(validScope.roundFees.toPrecision(15))
										.dividedBy(ACTIVE_DELEGATES)
										.integerValue(Bignum.ROUND_FLOOR)
								)
								.toFixed()
						);
						const feesPerDelegate = Number(
							new Bignum(validScope.roundFees.toPrecision(15))
								.dividedBy(ACTIVE_DELEGATES)
								.integerValue(Bignum.ROUND_FLOOR)
								.toFixed()
						);
						const args = {
							publicKey: validScope.roundDelegates[index],
							balance: balancePerDelegate,
							u_balance: balancePerDelegate,
							round: validScope.round,
							fees: feesPerDelegate,
							rewards: validScope.roundRewards[index],
						};
						const result =
							round.scope.modules.accounts.mergeAccountAndGet.args[called][0];
						forwardResults.push(result);
						called++;
						return expect(result).to.deep.equal(args);
					});

					it('should call mergeAccountAndGet with proper args (fees)', () => {
						const index = 0; // Delegate index on list
						const feesPerDelegate = new Bignum(
							validScope.roundFees.toPrecision(15)
						)
							.dividedBy(ACTIVE_DELEGATES)
							.integerValue(Bignum.ROUND_FLOOR);
						const remainingFees = Number(
							new Bignum(validScope.roundFees.toPrecision(15))
								.minus(feesPerDelegate.multipliedBy(ACTIVE_DELEGATES))
								.toFixed()
						);

						const args = {
							publicKey: validScope.roundDelegates[index], // Remaining fees are applied to last delegate of round
							balance: remainingFees,
							u_balance: remainingFees,
							round: validScope.round,
							fees: remainingFees,
						};
						const result =
							round.scope.modules.accounts.mergeAccountAndGet.args[called][0];
						forwardResults.push(result);
						called++;
						return expect(result).to.deep.equal(args);
					});

					it('should not call mergeAccountAndGet another time (completed)', () => {
						return expect(
							round.scope.modules.accounts.mergeAccountAndGet.callCount
						).to.equal(called);
					});

					it('should call insertRoundRewards with proper args', () => {
						return expect(insertRoundRewards_stub).to.have.been.calledWith(
							validScope.block.timestamp,
							(forwardResults[0].fees + forwardResults[1].fees).toString(),
							forwardResults[0].rewards.toString(),
							validScope.round,
							forwardResults[0].publicKey
						);
					});
				});

				describe('backwards', () => {
					let called = 0;

					before(() => {
						round.scope.modules.accounts.mergeAccountAndGet.resetHistory();
						return db.task(t => {
							insertRoundRewards_stub = sinonSandbox
								.stub(t.rounds, 'insertRoundRewards')
								.resolves('success');
							batch_stub = sinonSandbox.stub(t, 'batch').resolves('success');
							scope = _.cloneDeep(validScope);
							scope.backwards = true;
							round = new Round(_.cloneDeep(scope), t);
							res = round.applyRound();
						});
					});

					it('query should be called', () => {
						return res.then(response => {
							expect(response).to.equal('success');
							expect(batch_stub.called).to.be.true;
						});
					});

					it('should call mergeAccountAndGet with proper args (apply rewards)', () => {
						const index = 0; // Delegate index on list
						const balancePerDelegate = Number(
							new Bignum(validScope.roundRewards[index].toPrecision(15))
								.plus(
									new Bignum(validScope.roundFees.toPrecision(15))
										.dividedBy(ACTIVE_DELEGATES)
										.integerValue(Bignum.ROUND_FLOOR)
								)
								.toFixed()
						);
						const feesPerDelegate = Number(
							new Bignum(validScope.roundFees.toPrecision(15))
								.dividedBy(ACTIVE_DELEGATES)
								.integerValue(Bignum.ROUND_FLOOR)
								.toFixed()
						);
						const args = {
							publicKey: validScope.roundDelegates[index],
							balance: -balancePerDelegate,
							u_balance: -balancePerDelegate,
							round: validScope.round,
							fees: -feesPerDelegate,
							rewards: -validScope.roundRewards[index],
						};
						const result =
							round.scope.modules.accounts.mergeAccountAndGet.args[called][0];
						forwardResults.push(result);
						called++;
						return expect(result).to.deep.equal(args);
					});

					it('should call mergeAccountAndGet with proper args (fees)', () => {
						const index = 0; // Delegate index on list
						const feesPerDelegate = new Bignum(
							validScope.roundFees.toPrecision(15)
						)
							.dividedBy(ACTIVE_DELEGATES)
							.integerValue(Bignum.ROUND_FLOOR);
						const remainingFees = Number(
							new Bignum(validScope.roundFees.toPrecision(15))
								.minus(feesPerDelegate.multipliedBy(ACTIVE_DELEGATES))
								.toFixed()
						);

						const args = {
							publicKey: validScope.roundDelegates[index], // Remaining fees are applied to last delegate of round
							balance: -remainingFees,
							u_balance: -remainingFees,
							round: validScope.round,
							fees: -remainingFees,
						};
						const result =
							round.scope.modules.accounts.mergeAccountAndGet.args[called][0];
						backwardsResults.push(result);
						called++;
						return expect(result).to.deep.equal(args);
					});

					it('should not call mergeAccountAndGet another time (completed)', () => {
						return expect(
							round.scope.modules.accounts.mergeAccountAndGet.callCount
						).to.equal(called);
					});

					it('should not call insertRoundRewards', () => {
						return expect(insertRoundRewards_stub).to.have.not.been.called;
					});
				});

				describe('consistency checks for each delegate', () => {
					let result;

					before(done => {
						result = sumChanges(forwardResults, backwardsResults);
						done();
					});

					it('balance should sum to 0', () => {
						return _.each(result, response => {
							expect(response.balance).to.equal(0);
						});
					});

					it('u_balance should sum to 0', () => {
						return _.each(result, response => {
							expect(response.u_balance).to.equal(0);
						});
					});

					it('fees should sum to 0', () => {
						return _.each(result, response => {
							expect(response.fees).to.equal(0);
						});
					});

					it('rewards should sum to 0', () => {
						return _.each(result, response => {
							expect(response.rewards).to.equal(0);
						});
					});
				});
			});
		});

		describe('with 3 delegates', () => {
			describe('when there are no remaining fees', () => {
				const forwardResults = [];
				const backwardsResults = [];

				before(done => {
					validScope.roundDelegates = [
						'6a01c4b86f4519ec9fa5c3288ae20e2e7a58822ebe891fb81e839588b95b242a',
						'968ba2fa993ea9dc27ed740da0daf49eddd740dbd7cb1cb4fc5db3a20baf341b',
						'380b952cd92f11257b71cce73f51df5e0a258e54f60bb82bccd2ba8b4dff2ec9',
					];
					validScope.roundRewards = [1, 2, 3];
					validScope.roundFees = ACTIVE_DELEGATES; // 1 LSK fee per delegate, no remaining fees
					done();
				});

				describe('forward', () => {
					let called = 0;

					before(() => {
						round.scope.modules.accounts.mergeAccountAndGet.resetHistory();
						return db.task(t => {
							insertRoundRewards_stub = sinonSandbox
								.stub(t.rounds, 'insertRoundRewards')
								.resolves('success');
							batch_stub = sinonSandbox.stub(t, 'batch').resolves('success');
							scope = _.cloneDeep(validScope);
							scope.backwards = false;
							round = new Round(_.cloneDeep(scope), t);
							res = round.applyRound();
						});
					});

					it('query should be called', () => {
						return res.then(response => {
							expect(response).to.equal('success');
							expect(batch_stub.called).to.be.true;
						});
					});

					it('should call mergeAccountAndGet with proper args (rewards) - 1st delegate', () => {
						const index = 0; // Delegate index on list
						const balancePerDelegate = Number(
							new Bignum(scope.roundRewards[index].toPrecision(15))
								.plus(
									new Bignum(scope.roundFees.toPrecision(15))
										.dividedBy(ACTIVE_DELEGATES)
										.integerValue(Bignum.ROUND_FLOOR)
								)
								.toFixed()
						);
						const feesPerDelegate = Number(
							new Bignum(scope.roundFees.toPrecision(15))
								.dividedBy(ACTIVE_DELEGATES)
								.integerValue(Bignum.ROUND_FLOOR)
								.toFixed()
						);
						const args = {
							publicKey: scope.roundDelegates[index],
							balance: balancePerDelegate,
							u_balance: balancePerDelegate,
							round: scope.round,
							fees: feesPerDelegate,
							rewards: scope.roundRewards[index],
						};
						const result =
							round.scope.modules.accounts.mergeAccountAndGet.args[called][0];
						forwardResults.push(result);
						called++;
						return expect(result).to.deep.equal(args);
					});

					it('should call mergeAccountAndGet with proper args (rewards) - 2nd delegate', () => {
						const index = 1; // Delegate index on list
						const balancePerDelegate = Number(
							new Bignum(scope.roundRewards[index].toPrecision(15))
								.plus(
									new Bignum(scope.roundFees.toPrecision(15))
										.dividedBy(ACTIVE_DELEGATES)
										.integerValue(Bignum.ROUND_FLOOR)
								)
								.toFixed()
						);
						const feesPerDelegate = Number(
							new Bignum(scope.roundFees.toPrecision(15))
								.dividedBy(ACTIVE_DELEGATES)
								.integerValue(Bignum.ROUND_FLOOR)
								.toFixed()
						);
						const args = {
							publicKey: scope.roundDelegates[index],
							balance: balancePerDelegate,
							u_balance: balancePerDelegate,
							round: scope.round,
							fees: feesPerDelegate,
							rewards: scope.roundRewards[index],
						};
						const result =
							round.scope.modules.accounts.mergeAccountAndGet.args[called][0];
						forwardResults.push(result);
						called++;
						return expect(result).to.deep.equal(args);
					});

					it('should call mergeAccountAndGet with proper args (rewards) - 3th delegate', () => {
						const index = 2; // Delegate index on list
						const balancePerDelegate = Number(
							new Bignum(scope.roundRewards[index].toPrecision(15))
								.plus(
									new Bignum(scope.roundFees.toPrecision(15))
										.dividedBy(ACTIVE_DELEGATES)
										.integerValue(Bignum.ROUND_FLOOR)
								)
								.toFixed()
						);
						const feesPerDelegate = Number(
							new Bignum(scope.roundFees.toPrecision(15))
								.dividedBy(ACTIVE_DELEGATES)
								.integerValue(Bignum.ROUND_FLOOR)
								.toFixed()
						);
						const args = {
							publicKey: scope.roundDelegates[index],
							balance: balancePerDelegate,
							u_balance: balancePerDelegate,
							round: scope.round,
							fees: feesPerDelegate,
							rewards: scope.roundRewards[index],
						};
						const result =
							round.scope.modules.accounts.mergeAccountAndGet.args[called][0];
						forwardResults.push(result);
						called++;
						return expect(result).to.deep.equal(args);
					});

					it('should not call mergeAccountAndGet another time (for applying remaining fees)', () => {
						return expect(
							round.scope.modules.accounts.mergeAccountAndGet.callCount
						).to.equal(called);
					});

					it('should call insertRoundRewards with proper args', () => {
						expect(insertRoundRewards_stub).to.have.been.calledWith(
							validScope.block.timestamp,
							forwardResults[0].fees.toString(),
							forwardResults[0].rewards.toString(),
							validScope.round,
							forwardResults[0].publicKey
						);
						expect(insertRoundRewards_stub).to.have.been.calledWith(
							validScope.block.timestamp,
							forwardResults[1].fees.toString(),
							forwardResults[1].rewards.toString(),
							validScope.round,
							forwardResults[1].publicKey
						);
						return expect(insertRoundRewards_stub).to.have.been.calledWith(
							validScope.block.timestamp,
							forwardResults[2].fees.toString(),
							forwardResults[2].rewards.toString(),
							validScope.round,
							forwardResults[2].publicKey
						);
					});
				});

				describe('backwards', () => {
					let called = 0;

					before(() => {
						round.scope.modules.accounts.mergeAccountAndGet.resetHistory();
						return db.task(t => {
							insertRoundRewards_stub = sinonSandbox
								.stub(t.rounds, 'insertRoundRewards')
								.resolves('success');
							batch_stub = sinonSandbox.stub(t, 'batch').resolves('success');
							scope = _.cloneDeep(validScope);
							scope.backwards = true;
							round = new Round(_.cloneDeep(scope), t);
							res = round.applyRound();
						});
					});

					it('query should be called', () => {
						return res.then(response => {
							expect(response).to.equal('success');
							expect(batch_stub.called).to.be.true;
						});
					});

					it('should call mergeAccountAndGet with proper args (rewards) - 1st delegate', () => {
						const index = 2; // Delegate index on list
						const balancePerDelegate = Number(
							new Bignum(scope.roundRewards[index].toPrecision(15))
								.plus(
									new Bignum(scope.roundFees.toPrecision(15))
										.dividedBy(ACTIVE_DELEGATES)
										.integerValue(Bignum.ROUND_FLOOR)
								)
								.toFixed()
						);
						const feesPerDelegate = Number(
							new Bignum(scope.roundFees.toPrecision(15))
								.dividedBy(ACTIVE_DELEGATES)
								.integerValue(Bignum.ROUND_FLOOR)
								.toFixed()
						);
						const args = {
							publicKey: scope.roundDelegates[index],
							balance: -balancePerDelegate,
							u_balance: -balancePerDelegate,
							round: scope.round,
							fees: -feesPerDelegate,
							rewards: -scope.roundRewards[index],
						};
						const result =
							round.scope.modules.accounts.mergeAccountAndGet.args[called][0];
						backwardsResults.push(result);
						called++;
						return expect(result).to.deep.equal(args);
					});

					it('should call mergeAccountAndGet with proper args (rewards) - 2nd delegate', () => {
						const index = 1; // Delegate index on list
						const balancePerDelegate = Number(
							new Bignum(scope.roundRewards[index].toPrecision(15))
								.plus(
									new Bignum(scope.roundFees.toPrecision(15))
										.dividedBy(ACTIVE_DELEGATES)
										.integerValue(Bignum.ROUND_FLOOR)
								)
								.toFixed()
						);
						const feesPerDelegate = Number(
							new Bignum(scope.roundFees.toPrecision(15))
								.dividedBy(ACTIVE_DELEGATES)
								.integerValue(Bignum.ROUND_FLOOR)
								.toFixed()
						);
						const args = {
							publicKey: scope.roundDelegates[index],
							balance: -balancePerDelegate,
							u_balance: -balancePerDelegate,
							round: scope.round,
							fees: -feesPerDelegate,
							rewards: -scope.roundRewards[index],
						};
						const result =
							round.scope.modules.accounts.mergeAccountAndGet.args[called][0];
						backwardsResults.push(result);
						called++;
						return expect(result).to.deep.equal(args);
					});

					it('should call mergeAccountAndGet with proper args (rewards) - 3th delegate', () => {
						const index = 0; // Delegate index on list
						const balancePerDelegate = Number(
							new Bignum(scope.roundRewards[index].toPrecision(15))
								.plus(
									new Bignum(scope.roundFees.toPrecision(15))
										.dividedBy(ACTIVE_DELEGATES)
										.integerValue(Bignum.ROUND_FLOOR)
								)
								.toFixed()
						);
						const feesPerDelegate = Number(
							new Bignum(scope.roundFees.toPrecision(15))
								.dividedBy(ACTIVE_DELEGATES)
								.integerValue(Bignum.ROUND_FLOOR)
								.toFixed()
						);
						const args = {
							publicKey: scope.roundDelegates[index],
							balance: -balancePerDelegate,
							u_balance: -balancePerDelegate,
							round: scope.round,
							fees: -feesPerDelegate,
							rewards: -scope.roundRewards[index],
						};
						const result =
							round.scope.modules.accounts.mergeAccountAndGet.args[called][0];
						backwardsResults.push(result);
						called++;
						return expect(result).to.deep.equal(args);
					});

					it('should not call mergeAccountAndGet another time (for applying remaining fees)', () => {
						return expect(
							round.scope.modules.accounts.mergeAccountAndGet.callCount
						).to.equal(called);
					});

					it('should not call insertRoundRewards', () => {
						return expect(insertRoundRewards_stub).to.have.not.been.called;
					});
				});

				describe('consistency checks for each delegate', () => {
					let result;

					before(done => {
						result = sumChanges(forwardResults, backwardsResults);
						done();
					});

					it('balance should sum to 0', () => {
						return _.each(result, response => {
							expect(response.balance).to.equal(0);
						});
					});

					it('u_balance should sum to 0', () => {
						return _.each(result, response => {
							expect(response.u_balance).to.equal(0);
						});
					});

					it('fees should sum to 0', () => {
						return _.each(result, response => {
							expect(response.fees).to.equal(0);
						});
					});

					it('rewards should sum to 0', () => {
						return _.each(result, response => {
							expect(response.rewards).to.equal(0);
						});
					});
				});
			});

			describe('when there are remaining fees', () => {
				const forwardResults = [];
				const backwardsResults = [];

				before(done => {
					validScope.roundDelegates = [
						'6a01c4b86f4519ec9fa5c3288ae20e2e7a58822ebe891fb81e839588b95b242a',
						'968ba2fa993ea9dc27ed740da0daf49eddd740dbd7cb1cb4fc5db3a20baf341b',
						'380b952cd92f11257b71cce73f51df5e0a258e54f60bb82bccd2ba8b4dff2ec9',
					];
					validScope.roundRewards = [1, 2, 3];
					validScope.roundFees = 1000; // 9 LSK fee per delegate, 91 remaining fees
					done();
				});

				describe('forward', () => {
					let called = 0;

					before(() => {
						round.scope.modules.accounts.mergeAccountAndGet.resetHistory();
						return db.task(t => {
							insertRoundRewards_stub = sinonSandbox
								.stub(t.rounds, 'insertRoundRewards')
								.resolves('success');
							batch_stub = sinonSandbox.stub(t, 'batch').resolves('success');
							scope = _.cloneDeep(validScope);
							scope.backwards = false;
							round = new Round(_.cloneDeep(scope), t);
							res = round.applyRound();
						});
					});

					it('query should be called', () => {
						return res.then(response => {
							expect(response).to.equal('success');
							expect(batch_stub.called).to.be.true;
						});
					});

					it('should call mergeAccountAndGet with proper args (rewards) - 1st delegate', () => {
						const index = 0; // Delegate index on list
						const balancePerDelegate = Number(
							new Bignum(scope.roundRewards[index].toPrecision(15))
								.plus(
									new Bignum(scope.roundFees.toPrecision(15))
										.dividedBy(ACTIVE_DELEGATES)
										.integerValue(Bignum.ROUND_FLOOR)
								)
								.toFixed()
						);
						const feesPerDelegate = Number(
							new Bignum(scope.roundFees.toPrecision(15))
								.dividedBy(ACTIVE_DELEGATES)
								.integerValue(Bignum.ROUND_FLOOR)
								.toFixed()
						);
						const args = {
							publicKey: scope.roundDelegates[index],
							balance: balancePerDelegate,
							u_balance: balancePerDelegate,
							round: scope.round,
							fees: feesPerDelegate,
							rewards: scope.roundRewards[index],
						};
						const result =
							round.scope.modules.accounts.mergeAccountAndGet.args[called][0];
						forwardResults.push(result);
						called++;
						return expect(result).to.deep.equal(args);
					});

					it('should call mergeAccountAndGet with proper args (rewards) - 2nd delegate', () => {
						const index = 1; // Delegate index on list
						const balancePerDelegate = Number(
							new Bignum(scope.roundRewards[index].toPrecision(15))
								.plus(
									new Bignum(scope.roundFees.toPrecision(15))
										.dividedBy(ACTIVE_DELEGATES)
										.integerValue(Bignum.ROUND_FLOOR)
								)
								.toFixed()
						);
						const feesPerDelegate = Number(
							new Bignum(scope.roundFees.toPrecision(15))
								.dividedBy(ACTIVE_DELEGATES)
								.integerValue(Bignum.ROUND_FLOOR)
								.toFixed()
						);
						const args = {
							publicKey: scope.roundDelegates[index],
							balance: balancePerDelegate,
							u_balance: balancePerDelegate,
							round: scope.round,
							fees: feesPerDelegate,
							rewards: scope.roundRewards[index],
						};
						const result =
							round.scope.modules.accounts.mergeAccountAndGet.args[called][0];
						forwardResults.push(result);
						called++;
						return expect(result).to.deep.equal(args);
					});

					it('should call mergeAccountAndGet with proper args (rewards) - 3th delegate', () => {
						const index = 2; // Delegate index on list
						const balancePerDelegate = Number(
							new Bignum(scope.roundRewards[index].toPrecision(15))
								.plus(
									new Bignum(scope.roundFees.toPrecision(15))
										.dividedBy(ACTIVE_DELEGATES)
										.integerValue(Bignum.ROUND_FLOOR)
								)
								.toFixed()
						);
						const feesPerDelegate = Number(
							new Bignum(scope.roundFees.toPrecision(15))
								.dividedBy(ACTIVE_DELEGATES)
								.integerValue(Bignum.ROUND_FLOOR)
								.toFixed()
						);
						const args = {
							publicKey: scope.roundDelegates[index],
							balance: balancePerDelegate,
							u_balance: balancePerDelegate,
							round: scope.round,
							fees: feesPerDelegate,
							rewards: scope.roundRewards[index],
						};
						const result =
							round.scope.modules.accounts.mergeAccountAndGet.args[called][0];
						forwardResults.push(result);
						called++;
						return expect(result).to.deep.equal(args);
					});

					it('should call mergeAccountAndGet with proper args (fees)', () => {
						const index = 2; // Delegate index on list
						const feesPerDelegate = new Bignum(scope.roundFees.toPrecision(15))
							.dividedBy(ACTIVE_DELEGATES)
							.integerValue(Bignum.ROUND_FLOOR);
						const remainingFees = Number(
							new Bignum(scope.roundFees.toPrecision(15))
								.minus(feesPerDelegate.multipliedBy(ACTIVE_DELEGATES))
								.toFixed()
						);

						const args = {
							publicKey: scope.roundDelegates[index], // Remaining fees are applied to last delegate of round
							balance: remainingFees,
							u_balance: remainingFees,
							round: scope.round,
							fees: remainingFees,
						};
						const result =
							round.scope.modules.accounts.mergeAccountAndGet.args[called][0];
						forwardResults.push(result);
						called++;
						return expect(result).to.deep.equal(args);
					});

					it('should not call mergeAccountAndGet another time (completed)', () => {
						return expect(
							round.scope.modules.accounts.mergeAccountAndGet.callCount
						).to.equal(called);
					});

					it('should call insertRoundRewards with proper args', () => {
						expect(insertRoundRewards_stub).to.have.been.calledWith(
							validScope.block.timestamp,
							forwardResults[0].fees.toString(),
							forwardResults[0].rewards.toString(),
							validScope.round,
							forwardResults[0].publicKey
						);
						expect(insertRoundRewards_stub).to.have.been.calledWith(
							validScope.block.timestamp,
							forwardResults[1].fees.toString(),
							forwardResults[1].rewards.toString(),
							validScope.round,
							forwardResults[1].publicKey
						);
						return expect(insertRoundRewards_stub).to.have.been.calledWith(
							validScope.block.timestamp,
							(forwardResults[2].fees + forwardResults[3].fees).toString(),
							forwardResults[2].rewards.toString(),
							validScope.round,
							forwardResults[2].publicKey
						);
					});
				});

				describe('backwards', () => {
					let called = 0;

					before(() => {
						round.scope.modules.accounts.mergeAccountAndGet.resetHistory();
						return db.task(t => {
							insertRoundRewards_stub = sinonSandbox
								.stub(t.rounds, 'insertRoundRewards')
								.resolves('success');
							batch_stub = sinonSandbox.stub(t, 'batch').resolves('success');
							scope = _.cloneDeep(validScope);
							scope.backwards = true;
							round = new Round(_.cloneDeep(scope), t);
							res = round.applyRound();
						});
					});

					it('query should be called', () => {
						return res.then(response => {
							expect(response).to.equal('success');
							expect(batch_stub.called).to.be.true;
						});
					});

					it('should call mergeAccountAndGet with proper args (rewards) - 1st delegate', () => {
						const index = 2; // Delegate index on list
						const balancePerDelegate = Number(
							new Bignum(scope.roundRewards[index].toPrecision(15))
								.plus(
									new Bignum(scope.roundFees.toPrecision(15))
										.dividedBy(ACTIVE_DELEGATES)
										.integerValue(Bignum.ROUND_FLOOR)
								)
								.toFixed()
						);
						const feesPerDelegate = Number(
							new Bignum(scope.roundFees.toPrecision(15))
								.dividedBy(ACTIVE_DELEGATES)
								.integerValue(Bignum.ROUND_FLOOR)
								.toFixed()
						);
						const args = {
							publicKey: scope.roundDelegates[index],
							balance: -balancePerDelegate,
							u_balance: -balancePerDelegate,
							round: scope.round,
							fees: -feesPerDelegate,
							rewards: -scope.roundRewards[index],
						};
						const result =
							round.scope.modules.accounts.mergeAccountAndGet.args[called][0];
						backwardsResults.push(result);
						called++;
						return expect(result).to.deep.equal(args);
					});

					it('should call mergeAccountAndGet with proper args (rewards) - 2nd delegate', () => {
						const index = 1; // Delegate index on list
						const balancePerDelegate = Number(
							new Bignum(scope.roundRewards[index].toPrecision(15))
								.plus(
									new Bignum(scope.roundFees.toPrecision(15))
										.dividedBy(ACTIVE_DELEGATES)
										.integerValue(Bignum.ROUND_FLOOR)
								)
								.toFixed()
						);
						const feesPerDelegate = Number(
							new Bignum(scope.roundFees.toPrecision(15))
								.dividedBy(ACTIVE_DELEGATES)
								.integerValue(Bignum.ROUND_FLOOR)
								.toFixed()
						);
						const args = {
							publicKey: scope.roundDelegates[index],
							balance: -balancePerDelegate,
							u_balance: -balancePerDelegate,
							round: scope.round,
							fees: -feesPerDelegate,
							rewards: -scope.roundRewards[index],
						};
						const result =
							round.scope.modules.accounts.mergeAccountAndGet.args[called][0];
						backwardsResults.push(result);
						called++;
						return expect(result).to.deep.equal(args);
					});

					it('should call mergeAccountAndGet with proper args (rewards) - 3th delegate', () => {
						const index = 0; // Delegate index on list
						const balancePerDelegate = Number(
							new Bignum(scope.roundRewards[index].toPrecision(15))
								.plus(
									new Bignum(scope.roundFees.toPrecision(15))
										.dividedBy(ACTIVE_DELEGATES)
										.integerValue(Bignum.ROUND_FLOOR)
								)
								.toFixed()
						);
						const feesPerDelegate = Number(
							new Bignum(scope.roundFees.toPrecision(15))
								.dividedBy(ACTIVE_DELEGATES)
								.integerValue(Bignum.ROUND_FLOOR)
								.toFixed()
						);
						const args = {
							publicKey: scope.roundDelegates[index],
							balance: -balancePerDelegate,
							u_balance: -balancePerDelegate,
							round: scope.round,
							fees: -feesPerDelegate,
							rewards: -scope.roundRewards[index],
						};
						const result =
							round.scope.modules.accounts.mergeAccountAndGet.args[called][0];
						backwardsResults.push(result);
						called++;
						return expect(result).to.deep.equal(args);
					});

					it('should call mergeAccountAndGet with proper args (fees)', () => {
						const index = 2; // Delegate index on list
						const feesPerDelegate = new Bignum(scope.roundFees.toPrecision(15))
							.dividedBy(ACTIVE_DELEGATES)
							.integerValue(Bignum.ROUND_FLOOR);
						const remainingFees = Number(
							new Bignum(scope.roundFees.toPrecision(15))
								.minus(feesPerDelegate.multipliedBy(ACTIVE_DELEGATES))
								.toFixed()
						);

						const args = {
							publicKey: scope.roundDelegates[index], // Remaining fees are applied to last delegate of round
							balance: -remainingFees,
							u_balance: -remainingFees,
							round: scope.round,
							fees: -remainingFees,
						};
						const result =
							round.scope.modules.accounts.mergeAccountAndGet.args[called][0];
						forwardResults.push(result);
						called++;
						return expect(result).to.deep.equal(args);
					});

					it('should not call mergeAccountAndGet another time (completed)', () => {
						return expect(
							round.scope.modules.accounts.mergeAccountAndGet.callCount
						).to.equal(called);
					});

					it('should not call insertRoundRewards', () => {
						return expect(insertRoundRewards_stub).to.have.not.been.called;
					});
				});

				describe('consistency checks for each delegate', () => {
					let result;

					before(done => {
						result = sumChanges(forwardResults, backwardsResults);
						done();
					});

					it('balance should sum to 0', () => {
						return _.each(result, response => {
							expect(response.balance).to.equal(0);
						});
					});

					it('u_balance should sum to 0', () => {
						return _.each(result, response => {
							expect(response.u_balance).to.equal(0);
						});
					});

					it('fees should sum to 0', () => {
						return _.each(result, response => {
							expect(response.fees).to.equal(0);
						});
					});

					it('rewards should sum to 0', () => {
						return _.each(result, response => {
							expect(response.rewards).to.equal(0);
						});
					});
				});
			});
		});
	});

	describe('land', () => {
		let batch_stub; // eslint-disable-line no-unused-vars
		let roundOutsiders_stub;
		let updateVotes_stub;
		let getVotes_stub;
		let updateDelegatesRanks_stub;
		let flush_stub;
		let res;
		let scope;

		before(() => {
			scope = _.cloneDeep(validScope);
			// Init required properties
			scope.roundOutsiders = ['abc'];
			scope.library.db = db;
			scope.modules.accounts.generateAddressByPublicKey = function() {
				return delegate.address;
			};

			const delegate = {
				amount: 10000,
				delegate:
					'6a01c4b86f4519ec9fa5c3288ae20e2e7a58822ebe891fb81e839588b95b242a',
				address: '16010222169256538112L',
			};

			round.scope.modules.accounts.mergeAccountAndGet.resetHistory();
			return db.task(t => {
				// Init stubs
				batch_stub = sinonSandbox.stub(t, 'none').resolves();
				roundOutsiders_stub = sinonSandbox
					.stub(t.rounds, 'updateMissedBlocks')
					.resolves();
				getVotes_stub = sinonSandbox
					.stub(t.rounds, 'getVotes')
					.resolves([delegate]);
				updateVotes_stub = sinonSandbox
					.stub(t.rounds, 'updateVotes')
					.resolves('QUERY');
				updateDelegatesRanks_stub = sinonSandbox
					.stub(t.rounds, 'updateDelegatesRanks')
					.resolves();
				flush_stub = sinonSandbox.stub(t.rounds, 'flush').resolves();

				round = new Round(_.cloneDeep(scope), t);
				res = round.land();
			});
		});

		it('should return promise', () => {
			return expect(isPromise(res)).to.be.true;
		});

		it('query getVotes should be called twice', () => {
			// 2x updateVotes which calls 1x getVotes
			return expect(getVotes_stub.callCount).to.equal(2);
		});

		it('query updateVotes should be called twice', () => {
			return expect(updateVotes_stub.callCount).to.equal(2);
		});

		it('query updateMissedBlocks should be called once', () => {
			return expect(roundOutsiders_stub.callCount).to.equal(1);
		});

		it('query flushRound should be called twice', () => {
			return expect(flush_stub.callCount).to.equal(2);
		});

		it('query updateDelegatesRanks should be called once', () => {
			return expect(updateDelegatesRanks_stub.callCount).to.equal(1);
		});

		it('modules.accounts.mergeAccountAndGet should be called 4 times', () => {
			// 3x delegates + 1x remaining fees
			return expect(
				round.scope.modules.accounts.mergeAccountAndGet.callCount
			).to.equal(4);
		});
	});

	describe('backwardLand', () => {
		let batch_stub; // eslint-disable-line no-unused-vars
		let roundOutsiders_stub;
		let updateVotes_stub;
		let getVotes_stub;
		let restoreRoundSnapshot_stub;
		let restoreVotesSnapshot_stub;
		let checkSnapshotAvailability_stub;
		let updateDelegatesRanks_stub;
		let deleteRoundRewards_stub;
		let flush_stub;
		let res;
		let scope;

		before(() => {
			scope = _.cloneDeep(validScope);
			// Init required properties
			scope.roundOutsiders = ['abc'];
			scope.library.db = db;
			scope.modules.accounts.generateAddressByPublicKey = function() {
				return delegate.address;
			};

			const delegate = {
				amount: 10000,
				delegate:
					'6a01c4b86f4519ec9fa5c3288ae20e2e7a58822ebe891fb81e839588b95b242a',
				address: '16010222169256538112L',
			};

			round.scope.modules.accounts.mergeAccountAndGet.resetHistory();
			return db.task(t => {
				// Init stubs
				batch_stub = sinonSandbox.stub(t, 'none').resolves();
				roundOutsiders_stub = sinonSandbox
					.stub(t.rounds, 'updateMissedBlocks')
					.resolves();
				getVotes_stub = sinonSandbox
					.stub(t.rounds, 'getVotes')
					.resolves([delegate]);
				updateVotes_stub = sinonSandbox
					.stub(t.rounds, 'updateVotes')
					.resolves('QUERY');
				flush_stub = sinonSandbox.stub(t.rounds, 'flush').resolves();
				checkSnapshotAvailability_stub = sinonSandbox
					.stub(t.rounds, 'checkSnapshotAvailability')
					.resolves(1);
				restoreRoundSnapshot_stub = sinonSandbox
					.stub(t.rounds, 'restoreRoundSnapshot')
					.resolves();
				restoreVotesSnapshot_stub = sinonSandbox
					.stub(t.rounds, 'restoreVotesSnapshot')
					.resolves();
				deleteRoundRewards_stub = sinonSandbox
					.stub(t.rounds, 'deleteRoundRewards')
					.resolves();
				updateDelegatesRanks_stub = sinonSandbox
					.stub(t.rounds, 'updateDelegatesRanks')
					.resolves();

				round = new Round(_.cloneDeep(scope), t);
				res = round.backwardLand();
			});
		});

		it('should return promise', () => {
			return expect(isPromise(res)).to.be.true;
		});

		it('query getVotes should not be called', () => {
			return expect(getVotes_stub.called).to.be.false;
		});

		it('query updateVotes should not be called', () => {
			return expect(updateVotes_stub.called).to.be.false;
		});

		it('query updateMissedBlocks not be called', () => {
			return expect(roundOutsiders_stub.called).to.be.false;
		});

		it('query updateDelegatesRanks should be called once', () => {
			return expect(updateDelegatesRanks_stub.callCount).to.equal(1);
		});

		it('query flushRound should be called once', () => {
			return expect(flush_stub.callCount).to.equal(1);
		});

		it('modules.accounts.mergeAccountAndGet should be called 4 times', () => {
			// 3x delegates + 1x remaining fees
			return expect(
				round.scope.modules.accounts.mergeAccountAndGet.callCount
			).to.equal(4);
		});

		it('query checkSnapshotAvailability should be called once', () => {
			return expect(checkSnapshotAvailability_stub.callCount).to.equal(1);
		});

		it('query restoreRoundSnapshot should be called once', () => {
			return expect(restoreRoundSnapshot_stub.callCount).to.equal(1);
		});

		it('query restoreVotesSnapshot should be called once', () => {
			return expect(restoreVotesSnapshot_stub.callCount).to.equal(1);
		});

		it('query deleteRoundRewards should be called once', () => {
			return expect(deleteRoundRewards_stub.callCount).to.equal(1);
		});
	});
});<|MERGE_RESOLUTION|>--- conflicted
+++ resolved
@@ -678,23 +678,13 @@
 		let scope;
 
 		function sumChanges(forward, backwards) {
-<<<<<<< HEAD
-			var results = {};
+			const results = {};
 			forward.forEach(response => {
 				if (results[response.publicKey]) {
 					results[response.publicKey].balance += response.balance || 0;
 					results[response.publicKey].u_balance += response.u_balance || 0;
 					results[response.publicKey].rewards += response.rewards || 0;
 					results[response.publicKey].fees += response.fees || 0;
-=======
-			const results = {};
-			forward.forEach(res => {
-				if (results[res.publicKey]) {
-					results[res.publicKey].balance += res.balance || 0;
-					results[res.publicKey].u_balance += res.u_balance || 0;
-					results[res.publicKey].rewards += res.rewards || 0;
-					results[res.publicKey].fees += res.fees || 0;
->>>>>>> ef1a7c56
 				} else {
 					results[response.publicKey] = {
 						balance: response.balance || 0,
