--- conflicted
+++ resolved
@@ -128,7 +128,7 @@
 	recipientId: '5649948960790668770L',
 	signature: '24c65ac5562a8ae252aa308926b60342829e82f285e704814d0d3c3954078c946d113aa0bd5388b2c863874e63f71e8e0a284a03274e66c719e69d443d91f309',
 	fee: 10000000,
-	id: '16580139363949197645' 
+	id: '16580139363949197645'
 };
 
 describe('transaction', function () {
@@ -165,7 +165,7 @@
 			}]
 		}, function (err, result) {
 			transactionLogic = result.transactionLogic;
-			attachTransferAsset(transactionLogic, result.accountLogic, done); 
+			attachTransferAsset(transactionLogic, result.accountLogic, done);
 		});
 	});
 
@@ -590,16 +590,9 @@
 			var vs = _.cloneDeep(sender);
 			vs.multisignatures = [validKeypair.publicKey.toString('hex')];
 			delete trs.signature;
-<<<<<<< HEAD
-			trs.signatures = Array.apply(null, Array(2)).map(function () { return transaction.sign(validKeypair, trs); });
-			trs.signature = transaction.sign(senderKeypair, trs);
-			transaction.verify(trs, vs, {}, function (err) {
-=======
-			trs.signatures = Array(2).fill(transactionLogic.sign(validKeypair, trs));
+			trs.signatures = Array.apply(null, Array(2)).map(function () { return transactionLogic.sign(validKeypair, trs); });
 			trs.signature = transactionLogic.sign(senderKeypair, trs);
-
 			transactionLogic.verify(trs, vs, {}, function (err) {
->>>>>>> b92d9a10
 				expect(err).to.equal('Encountered duplicate signature in transaction');
 				done();
 			});
@@ -652,7 +645,7 @@
 				});
 			});
 		});
-		
+
 		it('should be okay for valid second signature', function (done) {
 			var vs = _.cloneDeep(sender);
 			vs.secondPublicKey = validKeypair.publicKey.toString('hex');
@@ -832,7 +825,7 @@
 		};
 
 		function undoTransaction (trs, sender, done) {
-			transactionLogic.undo(trs, dummyBlock, sender, done); 
+			transactionLogic.undo(trs, dummyBlock, sender, done);
 		}
 
 		it('should throw an error with no param', function () {
@@ -930,7 +923,7 @@
 	describe('applyUnconfirmed', function () {
 
 		function undoUnconfirmedTransaction (trs, sender, done) {
-			transactionLogic.undoUnconfirmed(trs, sender, done); 
+			transactionLogic.undoUnconfirmed(trs, sender, done);
 		}
 
 		it('should throw an error with no param', function () {
@@ -974,7 +967,7 @@
 			transactionLogic.undoUnconfirmed(transaction, sender, function (err) {
 				expect(err).to.not.exist;
 				applyUnconfirmedTransaction(transaction, sender, done);
-			}); 
+			});
 		});
 	});
 
