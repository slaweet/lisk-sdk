--- conflicted
+++ resolved
@@ -528,14 +528,8 @@
 					});
 				});
 
-<<<<<<< HEAD
 				afterEach(() => {
 					return bus.reset();
-=======
-				after(() => {
-					resetStubsHistory();
-					return bus.resetHistory();
->>>>>>> 53f66ab7
 				});
 
 				it('scope.mergeBlockGenerator should be called once', () => {
@@ -573,12 +567,7 @@
 				});
 
 				after(() => {
-<<<<<<< HEAD
 					return bus.reset();
-=======
-					resetStubsHistory();
-					return bus.resetHistory();
->>>>>>> 53f66ab7
 				});
 
 				it('scope.mergeBlockGenerator should be called once', () => {
