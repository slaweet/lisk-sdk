--- conflicted
+++ resolved
@@ -34,12 +34,8 @@
 	let storageMock;
 	let peers;
 	let PeersRewired;
-<<<<<<< HEAD
 	let bindings;
-=======
-	let modules;
 	let __private;
->>>>>>> bd243baa
 
 	let peersLogicMock;
 	let systemModuleMock;
@@ -1007,8 +1003,8 @@
 					string: 'aPeerString',
 				};
 
-				modules.system.versionCompatible = sinonSandbox.stub();
-				modules.system.protocolVersionCompatible = sinonSandbox.stub();
+				bindings.modules.system.versionCompatible = sinonSandbox.stub();
+				bindings.modules.system.protocolVersionCompatible = sinonSandbox.stub();
 				__private.updatePeerStatus(undefined, status, peer);
 				done();
 			});
@@ -1021,9 +1017,9 @@
 				it('should call versionCompatible() with status.version', () => {
 					delete status.protocolVersion;
 					__private.updatePeerStatus(undefined, status, peer);
-					return expect(modules.system.versionCompatible).to.be.calledWith(
-						status.version
-					);
+					return expect(
+						bindings.modules.system.versionCompatible
+					).to.be.calledWith(status.version);
 				});
 			});
 
@@ -1031,14 +1027,14 @@
 				it('should call protocolVersionCompatible() with status.protocolVersion', () => {
 					__private.updatePeerStatus(undefined, status, peer);
 					return expect(
-						modules.system.protocolVersionCompatible
+						bindings.modules.system.protocolVersionCompatible
 					).to.be.calledWith(status.protocolVersion);
 				});
 			});
 
 			describe('when the peer is compatible', () => {
 				beforeEach(() => {
-					modules.system.protocolVersionCompatible = sinonSandbox
+					bindings.modules.system.protocolVersionCompatible = sinonSandbox
 						.stub()
 						.returns(true);
 					return __private.updatePeerStatus(undefined, status, peer);
@@ -1080,23 +1076,17 @@
 
 			it('should call library.logic.peers.upsert() with required args regardless if its compatible or not', done => {
 				// When it's compatible
-				modules.system.protocolVersionCompatible = sinonSandbox
+				bindings.modules.system.protocolVersionCompatible = sinonSandbox
 					.stub()
 					.returns(true);
 				__private.updatePeerStatus(undefined, status, peer);
-				expect(peersLogicMock.upsert).to.be.calledWithExactly(
-					peer,
-					false
-				);
+				expect(peersLogicMock.upsert).to.be.calledWithExactly(peer, false);
 				// When it's not compatible
-				modules.system.protocolVersionCompatible = sinonSandbox
+				bindings.modules.system.protocolVersionCompatible = sinonSandbox
 					.stub()
 					.returns(false);
 				__private.updatePeerStatus(undefined, status, peer);
-				expect(peersLogicMock.upsert).to.be.calledWithExactly(
-					peer,
-					false
-				);
+				expect(peersLogicMock.upsert).to.be.calledWithExactly(peer, false);
 				done();
 			});
 		});
