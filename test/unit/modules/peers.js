--- conflicted
+++ resolved
@@ -1,27 +1,22 @@
 'use strict';
 
-var _ = require('lodash');
 var expect = require('chai').expect;
 var rewire = require('rewire');
 var randomstring = require('randomstring');
 var sinon = require('sinon');
 
-<<<<<<< HEAD
+var test = require('../../test');
+var _ = test._;
+
+var prefixedPeer = require('../../fixtures/peers').randomNormalizedPeer;
+var generateRandomActivePeer = require('../../fixtures/peers').generateRandomActivePeer;
 var config = require('../../data/config.json');
-var Peer = require('../../../logic/peer');
-var PeersLogic = require('../../../logic/peers');
-var PeersModule = require('../../../modules/peers');
-var modulesLoader = require('../../common/modulesLoader');
-var prefixedPeer = require('../../fixtures/peers').peer;
-var wsRPC = require('../../../api/ws/rpc/wsRPC').wsRPC;
-=======
+
 var constants = require('../../../helpers/constants');
+
 var generateMatchedAndUnmatchedBroadhashes = require('../common/helpers/peers').generateMatchedAndUnmatchedBroadhashes;
-var generateRandomActivePeer = require('../../common/objectStubs').generateRandomActivePeer;
 var modulesLoader = require('../../common/modulesLoader');
 var randomInt = require('../../common/helpers').randomInt;
-var randomPeer = require('../../common/objectStubs').randomNormalizedPeer;
->>>>>>> 12c886c9
 
 describe('peers', function () {
 
@@ -98,17 +93,8 @@
 				peersLogicMock.list = sinon.stub().returns([]);
 			});
 
-<<<<<<< HEAD
-		it('should insert new peer', function (done) {
-			peers.update(prefixedPeer);
-			getPeers(function (err, __peers) {
-				expect(__peers).to.be.an('array').and.to.have.lengthOf(1);
-				expect(__peers[0]).to.have.property('string').equal(prefixedPeer.ip + ':' + prefixedPeer.port);
-				done();
-=======
 			it('should return an empty array', function () {
 				expect(listResult).to.be.an('array').and.to.be.empty;
->>>>>>> 12c886c9
 			});
 		});
 
@@ -273,18 +259,6 @@
 
 			describe('options.allowedStates', function () {
 
-<<<<<<< HEAD
-			peers.update(prefixedPeer);
-
-			getPeers(function (err, __peers) {
-				expect(__peers[0]).to.have.property('height').equal(prefixedPeer.height);
-				var toUpdate = _.clone(prefixedPeer);
-				toUpdate.height += 1;
-				peers.update(toUpdate);
-				getPeers(function (err, __peers) {
-					expect(__peers[0]).to.have.property('height').equal(toUpdate.height);
-					done();
-=======
 				var CONNECTED_STATE = 2;
 				var BANNED_STATE = 1;
 				var DISCONNECTED_STATE = 0;
@@ -356,7 +330,6 @@
 							expect(state).not.to.equal(CONNECTED_STATE);
 						});
 					});
->>>>>>> 12c886c9
 				});
 			});
 		});
@@ -382,19 +355,6 @@
 			expect(peersLogicMock.upsert.calledOnce).to.be.true;
 		});
 
-<<<<<<< HEAD
-			peers.update(prefixedPeer);
-
-			getPeers(function (err, __peers) {
-				expect(__peers[0]).to.have.property('string').equal(prefixedPeer.ip + ':' + prefixedPeer.port);
-				var toUpdate = _.clone(prefixedPeer);
-				toUpdate.port += 1;
-				peers.update(toUpdate);
-				getPeers(function (err, __peers) {
-					expect(__peers[0]).to.have.property('string').equal(prefixedPeer.ip + ':' + prefixedPeer.port);
-					done();
-				});
-=======
 		it('should call logic.peers.upsert with peer', function () {
 			expect(peersLogicMock.upsert.calledWith(validPeer)).to.be.true;
 		});
@@ -441,7 +401,6 @@
 
 			it('should not call logic.peers.remove', function () {
 				expect(peersLogicMock.remove.called).to.be.false;
->>>>>>> 12c886c9
 			});
 
 			it('should call logger.debug with message = "Cannot remove frozen peer"', function () {
@@ -455,25 +414,6 @@
 
 		describe('when removable peer is not frozen', function () {
 
-<<<<<<< HEAD
-			peers.update(prefixedPeer);
-
-			getPeers(function (err, __peers) {
-				expect(__peers[0]).to.have.property('string').equal(prefixedPeer.ip + ':' + prefixedPeer.port);
-				var secondPeer = _.clone(prefixedPeer);
-				secondPeer.port += 1;
-				secondPeer.nonce = randomstring.generate(16);
-				peers.update(secondPeer);
-				getPeers(function (err, __peers) {
-					expect(__peers).to.have.a.lengthOf(2);
-					var peersAddresses = __peers.map(function (p) {
-						return p.string;
-					});
-					expect(peersAddresses.indexOf(prefixedPeer.ip + ':' + prefixedPeer.port) !== -1).to.be.ok;
-					expect(peersAddresses.indexOf(secondPeer.ip + ':' + secondPeer.port) !== -1).to.be.ok;
-					done();
-				});
-=======
 			it('should call logic.peers.remove', function () {
 				expect(peersLogicMock.remove.calledOnce).to.be.true;
 			});
@@ -488,7 +428,6 @@
 
 			it('should return library.logic.peers.remove result', function () {
 				expect(removeResult).equal(validLogicRemoveResult);
->>>>>>> 12c886c9
 			});
 		});
 	});
@@ -534,14 +473,9 @@
 
 		describe('when config.forging.force = false', function () {
 
-<<<<<<< HEAD
-			beforeEach(function () {
-				peers.update(prefixedPeer);
-=======
 			before(function () {
 				PeersRewired.__set__('library.config.forging.force', false);
 				peersLogicMock.list = sinon.stub().returns([]);
->>>>>>> 12c886c9
 			});
 
 			afterEach(function () {
@@ -629,16 +563,6 @@
 
 				describe('when there are 10 active and 10 matched peers', function () {
 
-<<<<<<< HEAD
-			peers.update(prefixedPeer);
-
-			getPeers(function (err, __peers) {
-				expect(__peers).to.be.an('array').and.to.have.lengthOf(1);
-				expect(peers.remove(prefixedPeer)).to.be.ok;
-				getPeers(function (err, __peers) {
-					expect(__peers).to.be.an('array').and.to.have.lengthOf(0);
-					done();
-=======
 					before(function () {
 						validActive = _.range(10).map(generateRandomActivePeer);
 						validMatched = _.range(10).map(generateRandomActivePeer);
@@ -707,7 +631,6 @@
 					it('should return consensus = 50', function () {
 						expect(getConsensusResult).equal(50);
 					});
->>>>>>> 12c886c9
 				});
 			});
 		});
@@ -731,13 +654,8 @@
 		});
 
 		it('should not accept peer with host\'s nonce', function () {
-<<<<<<< HEAD
 			var peer = _.clone(prefixedPeer);
-			peer.nonce = systemNonce;
-=======
-			var peer = _.clone(randomPeer);
 			peer.nonce = NONCE;
->>>>>>> 12c886c9
 			expect(peers.acceptable([peer])).that.is.an('array').and.to.be.empty;
 		});
 
@@ -764,19 +682,16 @@
 			originalPeersList = PeersRewired.__get__('library.config.peers.list');
 			PeersRewired.__set__('library.config.peers.list', []);
 			peersLogicMock.create = sinon.stub().returnsArg(0);
+			sinon.stub(peers, 'discover');
 		});
 
 		after(function () {
 			PeersRewired.__set__('library.config.peers.list', originalPeersList);
+			peers.discover.restore();
 		});
 
 		it('should update peers during onBlockchainReady', function (done) {
-			sinon.stub(peers, 'discover').callsArgWith(0, null);
-			var config = require('../../config.json');
-			var initialPeers = _.clone(config.peers.list);
-			if (initialPeers.length === 0) {
-				config.peers.list.push(randomPeer);
-			}
+			
 			peers.onBlockchainReady();
 			setTimeout(function () {
 				expect(peers.discover.calledOnce).to.be.ok;
