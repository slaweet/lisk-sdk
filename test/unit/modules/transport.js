/*
 * Copyright © 2018 Lisk Foundation
 *
 * See the LICENSE file at the top-level directory of this distribution
 * for licensing information.
 *
 * Unless otherwise agreed in a custom licensing agreement with the Lisk Foundation,
 * no part of this software, including this file, may be copied, modified,
 * propagated, or distributed except according to the terms contained in the
 * LICENSE file.
 *
 * Removal or modification of this copyright notice is prohibited.
 */

'use strict';

const rewire = require('rewire');
const chai = require('chai');
const randomstring = require('randomstring');
const Bignum = require('../../../helpers/bignum.js');
const swaggerHelper = require('../../../helpers/swagger');
const WSServer = require('../../common/ws/server_master');
const generateRandomActivePeer = require('../../fixtures/peers')
	.generateRandomActivePeer;
const Block = require('../../fixtures/blocks').Block;
const Rules = require('../../../api/ws/workers/rules');

const TransportModule = rewire('../../../modules/transport.js');

const { MAX_PEERS, MAX_SHARED_TRANSACTIONS } = __testContext.config.constants;
const expect = chai.expect;

// TODO: Sometimes the callback error is null, other times it's undefined. It should be consistent.
describe('transport', () => {
	let dbStub;
	let loggerStub;
	let busStub;
	let schemaStub;
	let networkStub;
	let balancesSequenceStub;
	let transactionStub;
	let blockStub;
	let peersStub;
	let broadcasterStubRef;
	let transportInstance;
	let library;
	let __private;
	let modules;
	let defaultScope;
	let restoreRewiredTopDeps;
	let peerMock;
	let definitions;
	let wsRPC;
	let transaction;
	let block;
	let peersList;
	let blocksList;
	let transactionsList;
	let multisignatureTransactionsList;
	let blockMock;
	let error;

	const SAMPLE_SIGNATURE_1 = {
		transactionId: '222675625422353767',
		publicKey:
			'2ca9a7143fc721fdc540fef893b27e8d648d2288efa61e56264edf01a2c23079',
		signature:
			'32636139613731343366633732316664633534306665663839336232376538643634386432323838656661363165353632363465646630316132633233303739',
	};

	const validNonce = randomstring.generate(16);

	const SAMPLE_SIGNATURE_2 = {
		transactionId: '222675625422353768',
		publicKey:
			'3ca9a7143fc721fdc540fef893b27e8d648d2288efa61e56264edf01a2c23080',
		signature:
			'61383939393932343233383933613237653864363438643232383865666136316535363236346564663031613263323330373784192003750382840553137595',
	};

	const SAMPLE_AUTH_KEY = 'testkey123';

	beforeEach(done => {
		// Recreate all the stubs and default structures before each test case to make
		// sure that they are fresh every time; that way each test case can modify
		// stubs without affecting other test cases.

		transaction = {
			id: '222675625422353767',
			type: 0,
			amount: '100',
			fee: '10',
			senderPublicKey:
				'2ca9a7143fc721fdc540fef893b27e8d648d2288efa61e56264edf01a2c23079',
			recipientId: '12668885769632475474L',
			timestamp: 28227090,
			asset: {},
			signature:
				'2821d93a742c4edf5fd960efad41a4def7bf0fd0f7c09869aed524f6f52bf9c97a617095e2c712bd28b4279078a29509b339ac55187854006591aa759784c205',
		};

		blockMock = new Block();

		transactionsList = [
			{
				id: '222675625422353767',
				type: 0,
				amount: '100',
				fee: '10',
				senderPublicKey:
					'2ca9a7143fc721fdc540fef893b27e8d648d2288efa61e56264edf01a2c23079',
				recipientId: '12668885769632475474L',
				timestamp: 28227090,
				asset: {},
				signature:
					'2821d93a742c4edf5fd960efad41a4def7bf0fd0f7c09869aed524f6f52bf9c97a617095e2c712bd28b4279078a29509b339ac55187854006591aa759784c205',
			},
			{
				id: '332675625422353892',
				type: 0,
				amount: '1000',
				fee: '10',
				senderPublicKey:
					'2ca9a7143fc721fdc540fef893b27e8d648d2288efa61e56264edf01a2c23079',
				recipientId: '12668885769632475474L',
				timestamp: 28227090,
				asset: {},
				signature:
					'1231d93a742c4edf5fd960efad41a4def7bf0fd0f7c09869aed524f6f52bf9c97a617095e2c712bd28b4279078a29509b339ac55187854006591aa759784c567',
			},
		];

		multisignatureTransactionsList = [
			{
				id: '222675625422353767',
				type: 0,
				amount: '100',
				fee: '10',
				senderPublicKey:
					'2ca9a7143fc721fdc540fef893b27e8d648d2288efa61e56264edf01a2c23079',
				recipientId: '12668885769632475474L',
				timestamp: 28227090,
				asset: {},
				signatures: [
					'2821d93a742c4edf5fd960efad41a4def7bf0fd0f7c09869aed524f6f52bf9c97a617095e2c712bd28b4279078a29509b339ac55187854006591aa759784c205',
				],
			},
			{
				id: '332675625422353892',
				type: 0,
				amount: '1000',
				fee: '10',
				senderPublicKey:
					'2ca9a7143fc721fdc540fef893b27e8d648d2288efa61e56264edf01a2c23079',
				recipientId: '12668885769632475474L',
				timestamp: 28227090,
				asset: {},
				signatures: [
					'1231d93a742c4edf5fd960efad41a4def7bf0fd0f7c09869aed524f6f52bf9c97a617095e2c712bd28b4279078a29509b339ac55187854006591aa759784c567',
					'2821d93a742c4edf5fd960efad41a4def7bf0fd0f7c09869aed524f6f52bf9c97a617095e2c712bd28b4279078a29509b339ac55187854006591aa759784c205',
				],
			},
		];

		dbStub = {
			query: sinonSandbox.spy(),
		};

		loggerStub = {
			debug: sinonSandbox.spy(),
			error: sinonSandbox.spy(),
		};

		busStub = {};
		schemaStub = {};
		networkStub = {};
		balancesSequenceStub = {
			add: () => {},
		};

		transactionStub = {
			attachAssetType: sinonSandbox.stub(),
		};

		blockStub = {};
		peersStub = {};

		restoreRewiredTopDeps = TransportModule.__set__({
			// eslint-disable-next-line object-shorthand
			Broadcaster: function() {
				this.bind = () => {};
				broadcasterStubRef = this;
			},
		});

		defaultScope = {
			logic: {
				block: blockStub,
				transaction: transactionStub,
				peers: peersStub,
			},
			db: dbStub,
			logger: loggerStub,
			bus: busStub,
			schema: schemaStub,
			network: networkStub,
			balancesSequence: balancesSequenceStub,
			config: {
				peers: {
					options: {
						timeout: 1234,
					},
				},
				forging: {},
				broadcasts: {
					active: true,
					broadcastInterval: 10000,
					releaseLimit: 10,
				},
			},
		};

		peerMock = {
			nonce: 'sYHEDBKcScaAAAYg',
		};

		swaggerHelper.getResolvedSwaggerSpec().then(resolvedSpec => {
			definitions = resolvedSpec.definitions;
			defaultScope.swagger = {
				definitions,
			};
			done();
		});
	});

	afterEach(done => {
		restoreRewiredTopDeps();
		done();
	});

	describe('constructor', () => {
		describe('library', () => {
			let localTransportInstance;
			let transportSelf;

			beforeEach(done => {
				localTransportInstance = new TransportModule((err, transport) => {
					error = err;
					transportSelf = transport;
					library = TransportModule.__get__('library');
					__private = TransportModule.__get__('__private');

					transportSelf.onBind(defaultScope);

					done();
				}, defaultScope);
			});

			it('should assign scope variables when instantiating', () => {
				expect(library)
					.to.have.property('db')
					.which.is.equal(dbStub);
				expect(library)
					.to.have.property('logger')
					.which.is.equal(loggerStub);
				expect(library)
					.to.have.property('bus')
					.which.is.equal(busStub);
				expect(library)
					.to.have.property('schema')
					.which.is.equal(schemaStub);
				expect(library)
					.to.have.property('network')
					.which.is.equal(networkStub);
				expect(library)
					.to.have.property('balancesSequence')
					.which.is.equal(balancesSequenceStub);
				expect(library)
					.to.have.nested.property('logic.block')
					.which.is.equal(blockStub);
				expect(library)
					.to.have.nested.property('logic.transaction')
					.which.is.equal(transactionStub);
				expect(library)
					.to.have.nested.property('logic.peers')
					.which.is.equal(peersStub);
				expect(library)
					.to.have.nested.property('config.peers.options.timeout')
					.which.is.equal(1234);

				expect(__private)
					.to.have.property('broadcaster')
					.which.is.equal(broadcasterStubRef);

				expect(error).to.equal(null);
				return expect(transportSelf).to.equal(localTransportInstance);
			});
		});
	});

	describe('__private', () => {
		let __privateOriginal;
		let restoreRewiredDeps;

		beforeEach(done => {
			__privateOriginal = {};

			transportInstance = new TransportModule((err, transportSelf) => {
				// Backup the __private variable so that properties can be overridden
				// by individual test cases and then we will restore them after each test case has run.
				// This is neccessary because different test cases may want to stub out different parts of the
				// __private modules while testing other parts.
				__private = TransportModule.__get__('__private');

				Object.keys(__private).forEach(field => {
					__privateOriginal[field] = __private[field];
				});

				transportSelf.onBind(defaultScope);

				library = {
					schema: {
						validate: sinonSandbox.stub().callsArg(2),
					},
					logger: {
						debug: sinonSandbox.spy(),
					},
					logic: {
						transaction: {
							objectNormalize: sinonSandbox.stub(),
						},
					},
				};

				modules = {
					peers: {
						remove: sinonSandbox.stub().returns(true),
					},
					transactions: {
						processUnconfirmedTransaction: sinonSandbox.stub().callsArg(2),
					},
				};

				definitions = {};

				wsRPC = {
					getServerAuthKey: sinonSandbox.stub().returns(SAMPLE_AUTH_KEY),
				};

				restoreRewiredDeps = TransportModule.__set__({
					library,
					modules,
					definitions,
					wsRPC,
				});

				done();
			}, defaultScope);
		});

		afterEach(done => {
			Object.keys(__private).forEach(field => {
				delete __private[field];
			});
			Object.keys(__privateOriginal).forEach(field => {
				__private[field] = __privateOriginal[field];
			});
			restoreRewiredDeps();
			done();
		});

		describe('removePeer', () => {
			describe('when options.nonce is undefined', () => {
				let result;

				beforeEach(done => {
					result = __private.removePeer({}, 'Custom peer remove message');
					done();
				});

				it('should call library.logger.debug with "Cannot remove peer without nonce"', () => {
					expect(library.logger.debug.called).to.be.true;
					return expect(
						library.logger.debug.calledWith('Cannot remove peer without nonce')
					).to.be.true;
				});

				it('should return false', () => {
					return expect(result).to.be.false;
				});
			});

			describe('when options.nonce is defined', () => {
<<<<<<< HEAD
				var removeSpy;
				var auxValidNonce;
=======
				let removeSpy;
				let validNonce;
>>>>>>> ef1a7c56

				beforeEach(done => {
					removeSpy = sinonSandbox.spy();

					modules.peers = {
						remove: removeSpy,
					};

					library.logic = {
						peers: {
							peersManager: {
								getByNonce: sinonSandbox.stub().returns(peerMock),
							},
						},
					};

					auxValidNonce = randomstring.generate(16);

					__private.removePeer(
						{
							nonce: auxValidNonce,
						},
						'Custom peer remove message'
					);
					done();
				});

				it('should call library.logger.debug', () => {
					return expect(library.logger.debug.called).to.be.true;
				});

				it('should call modules.peers.remove with options.peer', () => {
					return expect(removeSpy.calledWith(peerMock)).to.be.true;
				});
			});
		});

		describe('receiveSignatures', () => {
			describe('for every signature in signatures', () => {
				describe('when __private.receiveSignature succeeds', () => {
					beforeEach(done => {
						__private.receiveSignature = sinonSandbox.stub().callsArg(1);
						__private.receiveSignatures([
							SAMPLE_SIGNATURE_1,
							SAMPLE_SIGNATURE_2,
						]);
						done();
					});

					it('should call __private.receiveSignature with signature', () => {
						expect(__private.receiveSignature.calledTwice).to.be.true;
						expect(__private.receiveSignature.calledWith(SAMPLE_SIGNATURE_1)).to
							.be.true;
						return expect(
							__private.receiveSignature.calledWith(SAMPLE_SIGNATURE_2)
						).to.be.true;
					});
				});

				describe('when __private.receiveSignature fails', () => {
					let receiveSignatureError;

					beforeEach(done => {
						receiveSignatureError = 'Error processing signature: Error message';
						__private.receiveSignature = sinonSandbox
							.stub()
							.callsArgWith(1, receiveSignatureError);
						__private.receiveSignatures([
							SAMPLE_SIGNATURE_1,
							SAMPLE_SIGNATURE_2,
						]);
						done();
					});

					it('should call library.logger.debug with err and signature', () => {
						// If any of the __private.receiveSignature calls fail, the rest of
						// the batch should still be processed.
						expect(__private.receiveSignature.calledTwice).to.be.true;
						expect(
							library.logger.debug.calledWith(
								receiveSignatureError,
								SAMPLE_SIGNATURE_1
							)
						).to.be.true;
						return expect(
							library.logger.debug.calledWith(
								receiveSignatureError,
								SAMPLE_SIGNATURE_2
							)
						).to.be.true;
					});
				});
			});
		});

		describe('receiveSignature', () => {
			beforeEach(done => {
				library.schema = {
					validate: sinonSandbox.stub().callsArg(2),
				};

				modules.multisignatures = {
					processSignature: sinonSandbox.stub().callsArg(1),
				};

				done();
			});

			describe('when library.schema.validate succeeds', () => {
				describe('when modules.multisignatures.processSignature succeeds', () => {
					beforeEach(done => {
						modules.multisignatures.processSignature = sinonSandbox
							.stub()
							.callsArg(1);

						__private.receiveSignature(SAMPLE_SIGNATURE_1, err => {
							error = err;
							done();
						});
					});

					it('should call library.schema.validate with signature', () => {
						expect(error).to.equal(undefined);
						expect(library.schema.validate.calledOnce).to.be.true;
						return expect(
							library.schema.validate.calledWith(SAMPLE_SIGNATURE_1)
						).to.be.true;
					});

					it('should call modules.multisignatures.processSignature with signature', () => {
						expect(error).to.equal(undefined);
						return expect(
							modules.multisignatures.processSignature.calledWith(
								SAMPLE_SIGNATURE_1
							)
						).to.be.true;
					});

					it('should call callback with error = undefined', () => {
						return expect(error).to.equal(undefined);
					});
				});

				describe('when modules.multisignatures.processSignature fails', () => {
					let processSignatureError;

					beforeEach(done => {
						processSignatureError = new Error('Transaction not found');
						modules.multisignatures.processSignature = sinonSandbox
							.stub()
							.callsArgWith(1, processSignatureError);

						__private.receiveSignature(SAMPLE_SIGNATURE_1, err => {
							error = err;
							done();
						});
					});

					it('should call callback with error', () => {
						return expect(error).to.equal(
							`Error processing signature: ${processSignatureError.message}`
						);
					});
				});
			});

			describe('when library.schema.validate fails', () => {
				let validateErr;

				beforeEach(done => {
					validateErr = new Error('Signature did not match schema');
					validateErr.code = 'INVALID_FORMAT';
					library.schema.validate = sinonSandbox
						.stub()
						.callsArgWith(2, [validateErr]);

					__private.receiveSignature(SAMPLE_SIGNATURE_1, err => {
						error = err;
						done();
					});
				});

				it('should call callback with error = "Invalid signature body"', () => {
					return expect(error).to.equal(
						`Invalid signature body ${validateErr.message}`
					);
				});
			});
		});

		describe('receiveTransactions', () => {
			beforeEach(done => {
				library.schema = {
					validate: sinonSandbox.stub().callsArg(2),
				};
				library.logger = {
					debug: sinonSandbox.spy(),
				};
				modules.peers = {
					remove: sinonSandbox.stub().returns(true),
				};

				__private.receiveTransaction = sinonSandbox.stub().callsArg(3);

				done();
			});

			describe('when transactions argument is undefined', () => {
				beforeEach(done => {
					__private.receiveTransactions(undefined, peerMock, '');
					done();
				});

				// If a single transaction within the batch fails, it is not going to
				// send back an error.
				it('should should not call __private.receiveTransaction', () => {
					return expect(__private.receiveTransaction.notCalled).to.be.true;
				});
			});

			describe('for every transaction in transactions', () => {
				describe('when transaction is defined', () => {
					describe('when call __private.receiveTransaction succeeds', () => {
						beforeEach(done => {
							__private.receiveTransactions(
								transactionsList,
								peerMock,
								'This is a log message'
							);
							done();
						});

						it('should set transaction.bundled = true', () => {
							return expect(transactionsList[0])
								.to.have.property('bundled')
								.which.equals(true);
						});

						it('should call __private.receiveTransaction with transaction with transaction, peer and extraLogMessage arguments', () => {
							return expect(
								__private.receiveTransaction.calledWith(
									transactionsList[0],
									peerMock,
									'This is a log message'
								)
							).to.be.true;
						});
					});

					describe('when call __private.receiveTransaction fails', () => {
						let receiveTransactionError;

						beforeEach(done => {
							receiveTransactionError = 'Invalid transaction body - ...';
							__private.receiveTransaction = sinonSandbox
								.stub()
								.callsArgWith(3, receiveTransactionError);

							__private.receiveTransactions(
								transactionsList,
								peerMock,
								'This is a log message'
							);
							done();
						});

						it('should call library.logger.debug with error and transaction', () => {
							return expect(
								library.logger.debug.calledWith(
									receiveTransactionError,
									transactionsList[0]
								)
							).to.be.true;
						});
					});
				});
			});
		});

		describe('receiveTransaction', () => {
			let peerAddressString;

			beforeEach(done => {
				sinonSandbox
					.stub(balancesSequenceStub, 'add')
					.callsFake((callback, doneCallback) => {
						callback(doneCallback);
					});

				peerAddressString = '40.40.40.40:5000';

				library.logic = {
					transaction: {
						objectNormalize: sinonSandbox.stub().returns(transaction),
					},
					peers: {
						peersManager: {
							getAddress: sinonSandbox.stub().returns(peerAddressString),
						},
					},
				};
				library.schema = {
					validate: sinonSandbox.stub().callsArg(2),
				};
				library.logger = {
					debug: sinonSandbox.spy(),
				};
				library.balancesSequence = balancesSequenceStub;

				modules.peers.remove = sinonSandbox.stub().returns(true);
				modules.transactions.processUnconfirmedTransaction = sinonSandbox
					.stub()
					.callsArg(2);
				done();
			});

			describe('when transaction and peer are defined', () => {
				beforeEach(done => {
					__private.receiveTransaction(
						transaction,
						validNonce,
						'This is a log message',
						() => {
							done();
						}
					);
				});

				it('should call library.logic.transaction.objectNormalize with transaction', () => {
					return expect(
						library.logic.transaction.objectNormalize.calledWith(transaction)
					).to.be.true;
				});

				it('should call library.balancesSequence.add', () => {
					return expect(library.balancesSequence.add.called).to.be.true;
				});

				it('should call modules.transactions.processUnconfirmedTransaction with transaction and true as arguments', () => {
					return expect(
						modules.transactions.processUnconfirmedTransaction.calledWith(
							transaction,
							true
						)
					).to.be.true;
				});
			});

			describe('when library.logic.transaction.objectNormalize throws', () => {
				let extraLogMessage;
				let objectNormalizeError;

				beforeEach(done => {
					extraLogMessage = 'This is a log message';
					objectNormalizeError = 'Unknown transaction type 0';

					library.logic.transaction.objectNormalize = sinonSandbox
						.stub()
						.throws(objectNormalizeError);
					__private.removePeer = sinonSandbox.spy();

					__private.receiveTransaction(
						transaction,
						validNonce,
						extraLogMessage,
						err => {
							error = err;
							done();
						}
					);
				});

				it('should call library.logger.debug with "Transaction normalization failed" error message and error details object', () => {
					const errorDetails = {
						id: transaction.id,
						err: 'Unknown transaction type 0',
						module: 'transport',
						transaction,
					};
					return expect(
						library.logger.debug.calledWith(
							'Transaction normalization failed',
							errorDetails
						)
					).to.be.true;
				});

				it('should call __private.removePeer with peer details object', () => {
					const peerDetails = { nonce: validNonce, code: 'ETRANSACTION' };
					return expect(
						__private.removePeer.calledWith(peerDetails, extraLogMessage)
					).to.be.true;
				});

				it('should call callback with error = "Invalid transaction body"', () => {
					return expect(error).to.equal(
						`Invalid transaction body - ${objectNormalizeError}`
					);
				});
			});

			describe('when nonce is undefined', () => {
				beforeEach(done => {
					__private.receiveTransaction(
						transaction,
						undefined,
						'This is a log message',
						() => {
							done();
						}
					);
				});

				it('should call library.logger.debug with "Received transaction " + transaction.id + " from public client"', () => {
					return expect(
						library.logger.debug.calledWith(
							`Received transaction ${transaction.id} from public client`
						)
					).to.be.true;
				});
			});

			describe('when nonce is defined', () => {
				beforeEach(done => {
					__private.receiveTransaction(
						transaction,
						validNonce,
						'This is a log message',
						() => {
							done();
						}
					);
				});

				it('should call library.logger.debug with "Received transaction " + transaction.id + " from peer ..."', () => {
					return expect(
						library.logger.debug.calledWith(
							`Received transaction ${
								transaction.id
							} from peer ${peerAddressString}`
						)
					).to.be.true;
				});

				it('should call library.logic.peers.peersManager.getAddress with peer.nonce', () => {
					return expect(
						library.logic.peers.peersManager.getAddress.calledWith(validNonce)
					).to.be.true;
				});
			});

			describe('when modules.transactions.processUnconfirmedTransaction fails', () => {
				let processUnconfirmedTransactionError;

				beforeEach(done => {
					processUnconfirmedTransactionError = `Transaction is already processed: ${
						transaction.id
					}`;
					modules.transactions.processUnconfirmedTransaction = sinonSandbox
						.stub()
						.callsArgWith(2, processUnconfirmedTransactionError);

					__private.receiveTransaction(
						transaction,
						peerMock,
						'This is a log message',
						err => {
							error = err;
							done();
						}
					);
				});

				it('should call library.logger.debug with "Transaction ${transaction.id}" and error string', () => {
					return expect(
						library.logger.debug.calledWith(
							`Transaction ${transaction.id}`,
							processUnconfirmedTransactionError
						)
					).to.be.true;
				});

				describe('when transaction is defined', () => {
					it('should call library.logger.debug with "Transaction" and transaction as arguments', () => {
						return expect(
							library.logger.debug.calledWith('Transaction', transaction)
						).to.be.true;
					});
				});

				it('should call callback with err.toString()', () => {
					return expect(error).to.equal(processUnconfirmedTransactionError);
				});
			});

			describe('when modules.transactions.processUnconfirmedTransaction succeeds', () => {
				let result;

				beforeEach(done => {
					__private.receiveTransaction(
						transaction,
						peerMock,
						'This is a log message',
						(err, res) => {
							error = err;
							result = res;
							done();
						}
					);
				});

				it('should call callback with error = null', () => {
					return expect(error).to.equal(null);
				});

				it('should call callback with result = transaction.id', () => {
					return expect(result).to.equal(transaction.id);
				});
			});
		});

		describe('__private.checkInternalAccess', () => {
			let query;
			let result;

			beforeEach(done => {
				query = {
					authKey: SAMPLE_AUTH_KEY,
				};
				__private.checkInternalAccess(query, (err, res) => {
					error = err;
					result = res;
					done();
				});
			});

			it('should call library.schema.validate with query and definitions.WSAccessObject', () => {
				return expect(
					library.schema.validate.calledWith(query, definitions.WSAccessObject)
				).to.be.true;
			});

			describe('when library.schema.validate succeeds', () => {
				describe('when query.authKey != wsRPC.getServerAuthKey()', () => {
					beforeEach(done => {
						query = {
							authKey: SAMPLE_AUTH_KEY,
						};
						wsRPC.getServerAuthKey = sinonSandbox
							.stub()
							.returns('differentauthkey789');
						__private.checkInternalAccess(query, err => {
							error = err;
							done();
						});
					});

					it('should call callback with error = "Unable to access internal function - Incorrect authKey"', () => {
						return expect(error).to.equal(
							'Unable to access internal function - Incorrect authKey'
						);
					});
				});

				it('should call callback with error = null', () => {
					return expect(error).to.equal(null);
				});

				it('should call callback with result = undefined', () => {
					return expect(result).to.equal(undefined);
				});
			});

			describe('when library.schema.validate fails', () => {
				let validateErr;

				beforeEach(done => {
					validateErr = new Error('Query did not match schema');
					validateErr.code = 'INVALID_FORMAT';

					query = {
						authKey: SAMPLE_AUTH_KEY,
					};
					library.schema.validate = sinonSandbox
						.stub()
						.callsArgWith(2, [validateErr]);
					__private.checkInternalAccess(query, err => {
						error = err;
						done();
					});
				});

				it('should call callback with error = err[0].message', () => {
					return expect(error).to.equal(validateErr.message);
				});
			});
		});
	});

	describe('Transport', () => {
		let restoreRewiredTransportDeps;

		beforeEach(done => {
			peersList = [];
			for (let i = 0; i < 10; i++) {
				const peer = generateRandomActivePeer();
				peer.rpc = {
					updateMyself: sinonSandbox.stub().callsArg(1),
				};
				peersList.push(peer);
			}

			blocksList = [];
<<<<<<< HEAD
			for (var j = 0; j < 10; j++) {
				var auxBlock = new Block();
				blocksList.push(auxBlock);
=======
			for (let j = 0; j < 10; j++) {
				const block = new Block();
				blocksList.push(block);
>>>>>>> ef1a7c56
			}

			transportInstance = new TransportModule((err, transportSelf) => {
				transportSelf.onBind(defaultScope);

				library = {
					schema: {
						validate: sinonSandbox.stub().callsArg(2),
					},
					logger: {
						debug: sinonSandbox.spy(),
					},
					config: {
						forging: {
							force: false,
						},
						broadcasts: {
							active: true,
						},
					},
					network: {
						io: {
							sockets: {
								emit: sinonSandbox.stub(),
							},
						},
					},
					logic: {
						peers: {
							me: sinonSandbox.stub().returns(WSServer.generatePeerHeaders()),
							listRandomConnected: sinonSandbox.stub().returns(peersList),
						},
						block: {
							objectNormalize: sinonSandbox.stub().returns(new Block()),
						},
					},
					db: {
						blocks: {
							getBlockForTransport: sinonSandbox.stub().resolves(blocksList),
						},
					},
				};

				modules = {
					peers: {
						calculateConsensus: sinonSandbox.stub().returns(100),
						list: sinonSandbox.stub().callsArgWith(1, null, peersList),
						update: sinonSandbox.stub().returns(true),
						remove: sinonSandbox.stub().returns(true),
					},
					system: {
						update: sinonSandbox.stub().callsArg(0),
						getBroadhash: sinonSandbox
							.stub()
							.returns(
								'81a410c4ff35e6d643d30e42a27a222dbbfc66f1e62c32e6a91dd3438defb70b'
							),
					},
					loader: {
						syncing: sinonSandbox.stub().returns(false),
					},
					blocks: {
						utils: {
							loadBlocksData: sinonSandbox
								.stub()
								.callsArgWith(1, null, blocksList),
						},
						verify: {
							addBlockProperties: sinonSandbox.stub().returns(blockMock),
						},
					},
					transactions: {
						getMultisignatureTransactionList: sinonSandbox
							.stub()
							.returns(transactionsList),
						getMergedTransactionList: sinonSandbox
							.stub()
							.returns(transactionsList),
					},
				};

				__private = {
					broadcaster: {},
					removePeer: sinonSandbox.stub(),
					checkInternalAccess: sinonSandbox.stub().callsArg(1),
				};

				restoreRewiredTransportDeps = TransportModule.__set__({
					library,
					modules,
					__private,
				});

				done();
			}, defaultScope);
		});

		afterEach(done => {
			restoreRewiredTransportDeps();
			done();
		});

		describe('poorConsensus', () => {
			let isPoorConsensusResult;

			describe('when library.config.forging.force is true', () => {
				beforeEach(done => {
					library.config.forging.force = true;
					isPoorConsensusResult = transportInstance.poorConsensus();
					done();
				});

				it('should return false', () => {
					return expect(isPoorConsensusResult).to.be.false;
				});
			});

			describe('when library.config.forging.force is false', () => {
				beforeEach(done => {
					library.config.forging.force = false;
					done();
				});

				describe('when modules.peers.calculateConsensus() < MIN_BROADHASH_CONSENSUS', () => {
					beforeEach(done => {
						modules.peers.calculateConsensus = sinonSandbox.stub().returns(50);
						isPoorConsensusResult = transportInstance.poorConsensus();
						done();
					});

					it('should return true', () => {
						return expect(isPoorConsensusResult).to.be.true;
					});
				});

				describe('when modules.peers.calculateConsensus() >= MIN_BROADHASH_CONSENSUS', () => {
					beforeEach(done => {
						modules.peers.calculateConsensus = sinonSandbox.stub().returns(51);
						isPoorConsensusResult = transportInstance.poorConsensus();
						done();
					});

					it('should return false', () => {
						return expect(isPoorConsensusResult).to.be.false;
					});
				});
			});
		});

		describe('onBind', () => {
			beforeEach(done => {
				// Create a new TransportModule instance.
				// We want to check that internal variables are being set correctly so we don't
				// want any stubs to interfere here (e.g. from the top-level beforeEach block).
				new TransportModule((err, transportSelf) => {
					__private.broadcaster.bind = sinonSandbox.spy();
					transportSelf.onBind(defaultScope);
					done();
				}, defaultScope);
			});

			describe('modules', () => {
				let modulesObject;

				beforeEach(done => {
					modulesObject = TransportModule.__get__('modules');
					done();
				});

				it('should assign blocks, dapps, loader, multisignatures, peers, system and transactions properties', () => {
					expect(modulesObject).to.have.property('blocks');
					expect(modulesObject).to.have.property('dapps');
					expect(modulesObject).to.have.property('loader');
					expect(modulesObject).to.have.property('multisignatures');
					expect(modulesObject).to.have.property('peers');
					expect(modulesObject).to.have.property('system');
					return expect(modulesObject).to.have.property('transactions');
				});
			});

			describe('definitions', () => {
				let definitionsObject;

				beforeEach(done => {
					definitionsObject = TransportModule.__get__('definitions');
					done();
				});

				it('should assign definitions object', () => {
					return expect(definitionsObject).to.equal(
						defaultScope.swagger.definitions
					);
				});
			});

			it('should call __private.broadcaster.bind with scope.peers, scope.transport and scope.transactions as arguments', () => {
				return expect(
					__private.broadcaster.bind.calledWith(
						defaultScope.peers,
						defaultScope.transport,
						defaultScope.transactions
					)
				).to.be.true;
			});
		});

		describe('onSignature', () => {
			describe('when broadcast is defined', () => {
				beforeEach(done => {
					__private.broadcaster = {
						maxRelays: sinonSandbox.stub().returns(false),
						enqueue: sinonSandbox.stub(),
					};
					transportInstance.onSignature(SAMPLE_SIGNATURE_1, true);
					done();
				});

				it('should call __private.broadcaster.maxRelays with signature', () => {
					expect(__private.broadcaster.maxRelays.calledOnce).to.be.true;
					return expect(
						__private.broadcaster.maxRelays.calledWith(SAMPLE_SIGNATURE_1)
					).to.be.true;
				});

				describe('when result of __private.broadcaster.maxRelays is false', () => {
					it('should call __private.broadcaster.enqueue with {} and {api: "postSignatures", data: {signature: signature}} as arguments', () => {
						expect(__private.broadcaster.enqueue.calledOnce).to.be.true;
						return expect(
							__private.broadcaster.enqueue.calledWith(
								{},
								{
									api: 'postSignatures',
									data: { signature: SAMPLE_SIGNATURE_1 },
								}
							)
						).to.be.true;
					});

					it('should call library.network.io.sockets.emit with "signature/change" and signature', () => {
						expect(library.network.io.sockets.emit.calledOnce).to.be.true;
						return expect(
							library.network.io.sockets.emit.calledWith(
								'signature/change',
								SAMPLE_SIGNATURE_1
							)
						).to.be.true;
					});
				});
			});
		});

		describe('onUnconfirmedTransaction', () => {
			beforeEach(done => {
				transaction = {
					id: '222675625422353767',
					type: 0,
					amount: '100',
					fee: '10',
					senderPublicKey:
						'2ca9a7143fc721fdc540fef893b27e8d648d2288efa61e56264edf01a2c23079',
					recipientId: '12668885769632475474L',
					timestamp: 28227090,
					asset: {},
					signature:
						'2821d93a742c4edf5fd960efad41a4def7bf0fd0f7c09869aed524f6f52bf9c97a617095e2c712bd28b4279078a29509b339ac55187854006591aa759784c205',
				};
				__private.broadcaster = {
					maxRelays: sinonSandbox.stub().returns(true),
					enqueue: sinonSandbox.stub(),
				};
				transportInstance.onUnconfirmedTransaction(transaction, true);
				done();
			});

			describe('when broadcast is defined', () => {
				it('should call __private.broadcaster.maxRelays with transaction', () => {
					expect(__private.broadcaster.maxRelays.calledOnce).to.be.true;
					return expect(__private.broadcaster.maxRelays.calledWith(transaction))
						.to.be.true;
				});

				describe('when result of __private.broadcaster.maxRelays is false', () => {
					beforeEach(done => {
						__private.broadcaster = {
							maxRelays: sinonSandbox.stub().returns(false),
							enqueue: sinonSandbox.stub(),
						};
						transportInstance.onUnconfirmedTransaction(transaction, true);
						done();
					});

					it('should call __private.broadcaster.enqueue with {} and {api: "postTransactions", data: {transaction}}', () => {
						expect(__private.broadcaster.enqueue.calledOnce).to.be.true;
						return expect(
							__private.broadcaster.enqueue.calledWith(
								{},
								{
									api: 'postTransactions',
									data: { transaction },
								}
							)
						).to.be.true;
					});

					it('should call library.network.io.sockets.emit with "transactions/change" and transaction as arguments', () => {
						expect(library.network.io.sockets.emit.calledOnce).to.be.true;
						return expect(
							library.network.io.sockets.emit.calledWith(
								'transactions/change',
								transaction
							)
						).to.be.true;
					});
				});
			});
		});

		describe('broadcastHeaders', () => {
			beforeEach(done => {
				transportInstance.broadcastHeaders(done);
			});

			it('should call ibrary.logic.peers.listRandomConnected with {limit: MAX_PEERS}', () => {
				expect(library.logic.peers.listRandomConnected.calledOnce).to.be.true;
				return expect(
					library.logic.peers.listRandomConnected.calledWith({
						limit: MAX_PEERS,
					})
				).to.be.true;
			});

			describe('when peers.length = 0', () => {
				beforeEach(done => {
					library.logic.peers.listRandomConnected = sinonSandbox
						.stub()
						.returns([]);
					transportInstance.broadcastHeaders(done);
				});

				it('should call library.logger.debug with proper message', () => {
					return expect(
						library.logger.debug.calledWith(
							'Transport->broadcastHeaders: No peers found'
						)
					).to.be.true;
				});
			});

			describe('for every filtered peer in peers', () => {
				it('should call peer.rpc.updateMyself with the result of library.logic.peers.me()', () => {
					return peersList.forEach(peer => {
						expect(peer.rpc.updateMyself.calledOnce).to.be.true;
						expect(peer.rpc.updateMyself.calledWith(library.logic.peers.me()))
							.to.be.true;
					});
				});

				describe('when peer.rpc.updateMyself fails', () => {
					const rpcFailure = 'RPC failure';

					beforeEach(done => {
						peerMock = generateRandomActivePeer();
						peerMock.rpc = {
							updateMyself: sinonSandbox.stub().callsArgWith(1, rpcFailure),
						};
						library.logic.peers.listRandomConnected = sinonSandbox
							.stub()
							.returns([peerMock]);
						__private.removePeer = sinonSandbox.stub();
						transportInstance.broadcastHeaders(done);
					});

					it('should call library.logger.debug with proper message', () => {
						return expect(
							library.logger.debug.calledWith(
								'Transport->broadcastHeaders: Failed to notify peer about self',
								{
									peer: peerMock.string,
									err: rpcFailure,
								}
							)
						).to.be.true;
					});
				});

				describe('when peer.rpc.updateMyself succeeds', () => {
					beforeEach(done => {
						peerMock = generateRandomActivePeer();
						peerMock.rpc = {
							updateMyself: sinonSandbox.stub().callsArg(1),
						};
						modules.peers.list = sinonSandbox
							.stub()
							.callsArgWith(1, null, [peerMock]);
						__private.removePeer = sinonSandbox.stub();
						transportInstance.broadcastHeaders(done);
					});

					it('should call library.logger.debug with proper message', () => {
						return expect(
							library.logger.debug.calledWith(
								'Transport->broadcastHeaders: Successfully notified peer about self',
								{ peer: peerMock.string }
							)
						).to.be.true;
					});
				});
			});
		});

		describe('onBroadcastBlock', () => {
			describe('when broadcast is defined', () => {
				beforeEach(done => {
					block = {
						id: '6258354802676165798',
						height: 123,
						timestamp: 28227090,
						generatorPublicKey:
							'968ba2fa993ea9dc27ed740da0daf49eddd740dbd7cb1cb4fc5db3a20baf341b',
						numberOfTransactions: 15,
						totalAmount: new Bignum('150000000'),
						totalFee: new Bignum('15000000'),
						reward: new Bignum('50000000'),
						totalForged: '65000000',
					};
					__private.broadcaster = {
						maxRelays: sinonSandbox.stub().returns(false),
						enqueue: sinonSandbox.stub(),
						broadcast: sinonSandbox.stub(),
					};
					transportInstance.onBroadcastBlock(block, true);
					done();
				});

				it('should call __private.broadcaster.maxRelays with block', () => {
					expect(__private.broadcaster.maxRelays.calledOnce).to.be.true;
					return expect(__private.broadcaster.maxRelays.calledWith(block)).to.be
						.true;
				});

				describe('when __private.broadcaster.maxRelays returns true', () => {
					beforeEach(done => {
						__private.broadcaster.maxRelays = sinonSandbox.stub().returns(true);
						transportInstance.onBroadcastBlock(block, true);
						done();
					});

					it('should call library.logger.debug with proper error message', () => {
						return expect(
							library.logger.debug.calledWith(
								'Transport->onBroadcastBlock: Aborted - max block relays exhausted'
							)
						).to.be.true;
					});
				});

				describe('when modules.loader.syncing = true', () => {
					beforeEach(done => {
						modules.loader.syncing = sinonSandbox.stub().returns(true);
						transportInstance.onBroadcastBlock(block, true);
						done();
					});

					it('should call library.logger.debug with proper error message', () => {
						return expect(
							library.logger.debug.calledWith(
								'Transport->onBroadcastBlock: Aborted - blockchain synchronization in progress'
							)
						).to.be.true;
					});
				});

				it('should call __private.broadcaster.broadcast with {broadhash: modules.system.getBroadhash()}', () => {
					return expect(
						__private.broadcaster.broadcast.calledWith(
							{
								broadhash:
									'81a410c4ff35e6d643d30e42a27a222dbbfc66f1e62c32e6a91dd3438defb70b',
							},
							{ api: 'postBlock', data: { block }, immediate: true }
						)
					).to.be.true;
				});
			});
		});

		describe('Transport.prototype.shared', () => {
			let result;
			let query;
			let req;

			describe('blocksCommon', () => {
				let validateErr;

				describe('when query is undefined', () => {
					beforeEach(done => {
						query = undefined;
						validateErr = new Error('Query did not match schema');
						validateErr.code = 'INVALID_FORMAT';

						library.schema.validate = sinonSandbox
							.stub()
							.callsArgWith(2, [validateErr]);

						transportInstance.shared.blocksCommon(query, err => {
							error = err;
							done();
						});
					});

					it('should send back error due to schema validation failure', () => {
						return expect(error).to.equal(`${validateErr.message}: undefined`);
					});
				});

				describe('when query is specified', () => {
					beforeEach(done => {
						query = { ids: '"1","2","3"' };
						transportInstance.shared.blocksCommon(query, err => {
							error = err;
							done();
						});
					});

					it('should call library.schema.validate with query and schema.commonBlock', () => {
						expect(library.schema.validate.calledOnce).to.be.true;
						return expect(
							library.schema.validate.calledWith(
								query,
								definitions.WSBlocksCommonRequest
							)
						).to.be.true;
					});

					describe('when library.schema.validate fails', () => {
						beforeEach(done => {
							validateErr = new Error('Query did not match schema');
							validateErr.code = 'INVALID_FORMAT';

							library.schema.validate = sinonSandbox
								.stub()
								.callsArgWith(2, [validateErr]);

							transportInstance.shared.blocksCommon(query, err => {
								error = err;
								done();
							});
						});

						it('should call library.logger.debug with "Common block request validation failed" and {err: err.toString(), req: query}', () => {
							expect(library.logger.debug.calledOnce).to.be.true;
							return expect(
								library.logger.debug.calledWith(
									'Common block request validation failed',
									{ err: `${validateErr.message}: undefined`, req: query }
								)
							).to.be.true;
						});

						it('should call callback with error', () => {
							return expect(error).to.equal(
								`${validateErr.message}: undefined`
							);
						});
					});

					describe('when library.schema.validate succeeds', () => {
						describe('when escapedIds.length = 0', () => {
							beforeEach(done => {
								// All ids will be filtered out because they are non-numeric.
								query = { ids: '"abc","def","ghi"', peer: peerMock };
								transportInstance.shared.blocksCommon(query, err => {
									error = err;
									done();
								});
							});

							it('should call library.logger.debug with "Common block request validation failed" and {err: "ESCAPE", req: query.ids}', () => {
								expect(library.logger.debug.calledOnce).to.be.true;
								return expect(
									library.logger.debug.calledWith(
										'Common block request validation failed',
										{ err: 'ESCAPE', req: query.ids }
									)
								).to.be.true;
							});

							it('should call callback with error = "Invalid block id sequence"', () => {
								return expect(error).to.be.equal('Invalid block id sequence');
							});
						});
					});
				});
			});

			describe('blocks', () => {
				describe('when query is undefined', () => {
					beforeEach(done => {
						query = undefined;

						modules.blocks.utils.loadBlocksData = sinonSandbox
							.stub()
							.callsArgWith(1, null, []);

						transportInstance.shared.blocks(query, (err, res) => {
							error = err;
							result = res;
							done();
						});
					});

					it('should send back empty blocks', () => {
						expect(error).to.equal(null);
						return expect(result)
							.to.have.property('blocks')
							.which.is.an('array').that.is.empty;
					});
				});

				describe('when query is defined', () => {
					beforeEach(done => {
						query = {
							lastBlockId: '6258354802676165798',
						};

						transportInstance.shared.blocks(query, (err, res) => {
							error = err;
							result = res;
							done();
						});
					});

					it('should call modules.blocks.utils.loadBlocksData with { limit: 34, lastId: query.lastBlockId }', () => {
						return expect(
							modules.blocks.utils.loadBlocksData.calledWith({
								limit: 34,
								lastId: query.lastBlockId,
							})
						).to.be.true;
					});

					describe('when modules.blocks.utils.loadBlocksData fails', () => {
						let loadBlockFailed;

						beforeEach(done => {
							loadBlockFailed = new Error('Failed to load blocks...');
							modules.blocks.utils.loadBlocksData = sinonSandbox
								.stub()
								.callsArgWith(1, loadBlockFailed);

							transportInstance.shared.blocks(query, (err, res) => {
								error = err;
								result = res;
								done();
							});
						});

						it('should call callback with error = null', () => {
							return expect(error).to.be.equal(null);
						});

						it('should call callback with result = { blocks: [] }', () => {
							return expect(result)
								.to.have.property('blocks')
								.which.is.an('array').that.is.empty;
						});
					});
				});
			});

			describe('postBlock', () => {
<<<<<<< HEAD
				var postBlockQuery;
=======
				let query;
>>>>>>> ef1a7c56

				beforeEach(done => {
					postBlockQuery = {
						block: blockMock,
						nonce: validNonce,
					};
					library.bus = {
						message: sinonSandbox.stub(),
					};
					done();
				});

				describe('when library.config.broadcasts.active option is false', () => {
					beforeEach(done => {
						library.config.broadcasts.active = false;
						transportInstance.shared.postBlock(postBlockQuery);
						done();
					});

					it('should call library.logger.debug', () => {
						return expect(
							library.logger.debug.calledWith(
								'Receiving blocks disabled by user through config.json'
							)
						).to.be.true;
					});

					it('should not call library.schema.validate; function should return before', () => {
						return expect(library.schema.validate.called).to.be.false;
					});
				});

				describe('when query is specified', () => {
					beforeEach(done => {
						transportInstance.shared.postBlock(postBlockQuery);
						done();
					});

					describe('when it throws', () => {
						const blockValidationError = 'Failed to validate block schema';

						beforeEach(done => {
							library.logic.block.objectNormalize = sinonSandbox
								.stub()
								.throws(blockValidationError);
							transportInstance.shared.postBlock(postBlockQuery);
							done();
						});

						it('should call library.logger.debug with "Block normalization failed" and {err: error, module: "transport", block: query.block }', () => {
							return expect(
								library.logger.debug.calledWith('Block normalization failed', {
									err: blockValidationError.toString(),
									module: 'transport',
									block: blockMock,
								})
							).to.be.true;
						});

						it('should call __private.removePeer with {peer: query.peer, code: "EBLOCK"}', () => {
							return expect(
								__private.removePeer.calledWith({
									nonce: validNonce,
									code: 'EBLOCK',
								})
							).to.be.true;
						});
					});

					describe('when it does not throw', () => {
						beforeEach(done => {
							library.logic.block.objectNormalize = sinonSandbox
								.stub()
								.returns(blockMock);
							transportInstance.shared.postBlock(postBlockQuery);
							done();
						});

						describe('when query.block is defined', () => {
							it('should call modules.blocks.verify.addBlockProperties with query.block', () => {
								return expect(
									modules.blocks.verify.addBlockProperties.calledWith(
										postBlockQuery.block
									)
								).to.be.true;
							});
						});

						it('should call library.logic.block.objectNormalize with block', () => {
							return expect(
								library.logic.block.objectNormalize.calledWith(blockMock)
							).to.be.true;
						});

						it('should call library.bus.message with "receiveBlock" and block', () => {
							return expect(
								library.bus.message.calledWith('receiveBlock', blockMock)
							).to.be.true;
						});
					});
				});
			});

			describe('list', () => {
				describe('when req is undefined', () => {
					beforeEach(done => {
						req = undefined;
						modules.peers.list = sinonSandbox.stub().callsArgWith(1, null, []);
						transportInstance.shared.list(req, (err, res) => {
							error = err;
							result = res;
							done();
						});
					});

					it('should invoke callback with empty result', () => {
						expect(modules.peers.list.calledOnce).to.be.true;
						expect(modules.peers.list.calledWith({ limit: MAX_PEERS })).to.be
							.true;
						expect(error).to.equal(null);
						expect(result)
							.to.have.property('success')
							.which.is.equal(true);
						return expect(result)
							.to.have.property('peers')
							.which.is.an('array').that.is.empty;
					});
				});

				describe('when req is specified', () => {
					beforeEach(done => {
						req = {
							query: {
								limit: peersList.length,
							},
						};
						modules.peers.shared = {
							getPeers: sinonSandbox.stub().callsArgWith(1, null, peersList),
						};
						modules.peers.list = sinonSandbox
							.stub()
							.callsArgWith(1, null, peersList);
						transportInstance.shared.list(req, (err, res) => {
							error = err;
							result = res;
							done();
						});
					});

					it('should call the correct peersFinder function with the sanitized query as argument', () => {
						expect(error).to.equal(null);
						expect(
							modules.peers.shared.getPeers.calledWith({
								limit: peersList.length,
							})
						).to.be.true;
						return expect(modules.peers.list.called).to.be.false;
					});

					describe('when peersFinder fails', () => {
						const failedToFindPeerError = 'Failed to find peer ...';

						beforeEach(done => {
							req = {
								query: {
									limit: peersList.length,
								},
							};
							modules.peers.shared = {
								getPeers: sinonSandbox
									.stub()
									.callsArgWith(1, failedToFindPeerError),
							};
							modules.peers.list = sinonSandbox
								.stub()
								.callsArgWith(1, failedToFindPeerError);
							transportInstance.shared.list(req, (err, res) => {
								error = err;
								result = res;
								done();
							});
						});

						it('should invoke the callback with empty peers list and success set to false', () => {
							expect(error).to.equal(null);
							expect(result)
								.to.have.property('peers')
								.which.is.an('array').that.is.empty;
							expect(result)
								.to.have.property('success')
								.which.is.equal(false);
							expect(
								modules.peers.shared.getPeers.calledWith({
									limit: peersList.length,
								})
							).to.be.true;
							return expect(modules.peers.list.called).to.be.false;
						});
					});

					it('should return callback with error = null and result = {success: true, peers: peers}', () => {
						expect(error).to.be.equal(null);
						expect(result)
							.to.have.property('success')
							.which.equals(true);
						return expect(result)
							.to.have.property('peers')
							.which.is.an('array').that.is.not.empty;
					});
				});
			});

			describe('height', () => {
				let currentHeight;

				beforeEach(done => {
					currentHeight = 12345;
					req = {};
					modules.system.getHeight = sinonSandbox.stub().returns(currentHeight);
					transportInstance.shared.height(req, (err, res) => {
						error = err;
						result = res;
						done();
					});
				});

				it('should call callback with error = null', () => {
					return expect(error).to.be.equal(null);
				});

				it('should call callback with result = {success: true, height: currentHeight}', () => {
					expect(result)
						.to.have.property('success')
						.which.is.equal(true);
					return expect(result)
						.to.have.property('height')
						.which.is.equal(currentHeight);
				});
			});

			describe('status', () => {
				let headers;

				beforeEach(done => {
					headers = {
						height: 123,
						broadhash:
							'258974416d58533227c6a3da1b6333f0541b06c65b41e45cf31926847a3db1ea',
						nonce: 'sYHEDBKcScaAAAYg',
						httpPort: 8000,
						version: 'v0.8.0',
						os: 'debian',
					};
					req = {};
					modules.system.headers = sinonSandbox.stub().returns(headers);
					transportInstance.shared.status(req, (err, res) => {
						error = err;
						result = res;
						done();
					});
				});

				it('should call callback with error = null', () => {
					return expect(error).to.be.equal(null);
				});

				it('should call callback with a result containing status = true', () => {
					return expect(result)
						.to.have.property('success')
						.which.equals(true);
				});

				it('should call callback with a result containing height = 123', () => {
					return expect(result)
						.to.have.property('height')
						.which.equals(headers.height);
				});

				it('should call callback with a result containing broadhash = "258974416d58533227c6a3da1b6333f0541b06c65b41e45cf31926847a3db1ea"', () => {
					return expect(result)
						.to.have.property('broadhash')
						.which.equals(headers.broadhash);
				});

				it('should call callback with a result containing httpPort = 8000', () => {
					return expect(result)
						.to.have.property('httpPort')
						.which.equals(headers.httpPort);
				});

				it('should call callback with a result containing version = "v0.8.0"', () => {
					return expect(result)
						.to.have.property('version')
						.which.equals(headers.version);
				});

				it('should call callback with a result containing os = "debian"', () => {
					return expect(result)
						.to.have.property('os')
						.which.equals(headers.os);
				});
			});

			describe('postSignature', () => {
				beforeEach(done => {
					query = {
						signature: SAMPLE_SIGNATURE_1,
					};
					__private.receiveSignature = sinonSandbox.stub().callsArg(1);
					transportInstance.shared.postSignature(query, (err, res) => {
						error = err;
						result = res;
						done();
					});
				});

				it('should call __private.receiveSignature with query.signature as argument', () => {
					return expect(__private.receiveSignature.calledWith(query.signature))
						.to.be.true;
				});

				describe('when __private.receiveSignature succeeds', () => {
					it('should invoke callback with object { success: true }', () => {
						expect(error).to.equal(null);
						return expect(result)
							.to.have.property('success')
							.which.is.equal(true);
					});
				});

				describe('when __private.receiveSignature fails', () => {
					const receiveSignatureError = 'Invalid signature body ...';

					beforeEach(done => {
						query = {
							signature: SAMPLE_SIGNATURE_1,
						};
						__private.receiveSignature = sinonSandbox
							.stub()
							.callsArgWith(1, receiveSignatureError);
						transportInstance.shared.postSignature(query, (err, res) => {
							error = err;
							result = res;
							done();
						});
					});

					it('should invoke callback with object { success: false, message: err }', () => {
						expect(error).to.equal(null);
						expect(result)
							.to.have.property('success')
							.which.is.equal(false);
						return expect(result)
							.to.have.property('message')
							.which.is.equal(receiveSignatureError);
					});
				});
			});

			describe('postSignatures', () => {
				beforeEach(done => {
					query = {
						signatures: [SAMPLE_SIGNATURE_1],
					};
					__private.receiveSignatures = sinonSandbox.stub();
					done();
				});

				describe('when library.config.broadcasts.active option is false', () => {
					beforeEach(done => {
						library.config.broadcasts.active = false;
						library.schema.validate = sinonSandbox.stub().callsArg(2);
						transportInstance.shared.postSignatures(query);
						done();
					});

					it('should call library.logger.debug', () => {
						return expect(
							library.logger.debug.calledWith(
								'Receiving signatures disabled by user through config.json'
							)
						).to.be.true;
					});

					it('should not call library.schema.validate; function should return before', () => {
						return expect(library.schema.validate.called).to.be.false;
					});
				});

				describe('when library.schema.validate succeeds', () => {
					beforeEach(done => {
						transportInstance.shared.postSignatures(query);
						done();
					});

					it('should call __private.receiveSignatures with query.signatures as argument', () => {
						return expect(
							__private.receiveSignatures.calledWith(query.signatures)
						).to.be.true;
					});
				});
				describe('when library.schema.validate fails', () => {
					let validateErr;

					beforeEach(done => {
						validateErr = new Error('Transaction query did not match schema');
						validateErr.code = 'INVALID_FORMAT';

						library.schema.validate = sinonSandbox
							.stub()
							.callsArgWith(2, validateErr);
						transportInstance.shared.postSignatures(query);
						done();
					});

					it('should call library.logger.debug with "Invalid signatures body" and err as arguments', () => {
						return expect(
							library.logger.debug.calledWith(
								'Invalid signatures body',
								validateErr
							)
						).to.be.true;
					});
				});
			});

			describe('getSignatures', () => {
<<<<<<< HEAD
				var getSignaturesReq;
=======
				let req;
>>>>>>> ef1a7c56

				beforeEach(done => {
					getSignaturesReq = {};
					modules.transactions.getMultisignatureTransactionList = sinonSandbox
						.stub()
						.returns(multisignatureTransactionsList);
					transportInstance.shared.getSignatures(
						getSignaturesReq,
						(err, res) => {
							error = err;
							result = res;
							done();
						}
					);
				});

				it('should call modules.transactions.getMultisignatureTransactionList with true and MAX_SHARED_TRANSACTIONS', () => {
					return expect(
						modules.transactions.getMultisignatureTransactionList.calledWith(
							true,
							MAX_SHARED_TRANSACTIONS
						)
					).to.be.true;
				});

				describe('when all transactions returned by modules.transactions.getMultisignatureTransactionList are multisignature transactions', () => {
					it('should call callback with error = null', () => {
						return expect(error).to.equal(null);
					});

					it('should call callback with result = {success: true, signatures: signatures} where signatures contains all transactions', () => {
						expect(result)
							.to.have.property('success')
							.which.equals(true);
						return expect(result)
							.to.have.property('signatures')
							.which.is.an('array')
							.that.has.property('length')
							.which.equals(2);
					});
				});

				describe('when some transactions returned by modules.transactions.getMultisignatureTransactionList are multisignature registration transactions', () => {
					beforeEach(done => {
						getSignaturesReq = {};
						// Make it so that the first transaction in the list is a multisignature registration transaction.
						multisignatureTransactionsList[0] = {
							id: '222675625422353767',
							type: 4,
							amount: '150000000',
							fee: '1000000',
							senderPublicKey:
								'2ca9a7143fc721fdc540fef893b27e8d648d2288efa61e56264edf01a2c23079',
							recipientId: '12668885769632475474L',
							timestamp: 28227090,
							asset: {},
							signature:
								'2821d93a742c4edf5fd960efad41a4def7bf0fd0f7c09869aed524f6f52bf9c97a617095e2c712bd28b4279078a29509b339ac55187854006591aa759784c205',
						};

						modules.transactions.getMultisignatureTransactionList = sinonSandbox
							.stub()
							.returns(multisignatureTransactionsList);
						transportInstance.shared.getSignatures(
							getSignaturesReq,
							(err, res) => {
								error = err;
								result = res;
								done();
							}
						);
					});

					it('should call callback with error = null', () => {
						return expect(error).to.equal(null);
					});

					it('should call callback with result = {success: true, signatures: signatures} where signatures does not contain multisignature registration transactions', () => {
						expect(result)
							.to.have.property('success')
							.which.equals(true);
						return expect(result)
							.to.have.property('signatures')
							.which.is.an('array')
							.that.has.property('length')
							.which.equals(1);
					});
				});
			});

			describe('getTransactions', () => {
				beforeEach(done => {
					query = {};
					transportInstance.shared.getTransactions(query, (err, res) => {
						error = err;
						result = res;
						done();
					});
				});

				it('should call modules.transactions.getMergedTransactionList with true and MAX_SHARED_TRANSACTIONS', () => {
					return expect(
						modules.transactions.getMergedTransactionList.calledWith(
							true,
							MAX_SHARED_TRANSACTIONS
						)
					).to.be.true;
				});

				it('should call callback with error = null', () => {
					return expect(error).to.equal(null);
				});

				it('should call callback with result = {success: true, transactions: transactions}', () => {
					expect(result)
						.to.have.property('success')
						.which.is.equal(true);
					return expect(result)
						.to.have.property('transactions')
						.which.is.an('array')
						.that.has.property('length')
						.which.equals(2);
				});
			});

			describe('postTransaction', () => {
				beforeEach(done => {
					query = {
						transaction,
						nonce: validNonce,
						extraLogMessage: 'This is a log message',
					};
					__private.receiveTransaction = sinonSandbox
						.stub()
						.callsArgWith(3, null, transaction.id);
					transportInstance.shared.postTransaction(query, (err, res) => {
						error = err;
						result = res;
						done();
					});
				});

				it('should call __private.receiveTransaction with query.transaction, query.peer and query.extraLogMessage as arguments', () => {
					return expect(
						__private.receiveTransaction.calledWith(
							query.transaction,
							validNonce,
							query.extraLogMessage
						)
					).to.be.true;
				});

				describe('when __private.receiveTransaction succeeds', () => {
					it('should invoke callback with object { success: true, transactionId: id }', () => {
						expect(error).to.equal(null);
						expect(result)
							.to.have.property('transactionId')
							.which.is.a('string');
						return expect(result)
							.to.have.property('success')
							.which.is.equal(true);
					});
				});

				describe('when __private.receiveTransaction fails', () => {
					const receiveTransactionError = 'Invalid transaction body ...';

					beforeEach(done => {
						__private.receiveTransaction = sinonSandbox
							.stub()
							.callsArgWith(3, receiveTransactionError);
						transportInstance.shared.postTransaction(query, (err, res) => {
							error = err;
							result = res;
							done();
						});
					});

					it('should invoke callback with object { success: false, message: err }', () => {
						expect(error).to.equal(null);
						expect(result)
							.to.have.property('success')
							.which.is.equal(false);
						return expect(result)
							.to.have.property('message')
							.which.is.equal(receiveTransactionError);
					});
				});
			});

			describe('postTransactions', () => {
				describe('when library.config.broadcasts.active option is false', () => {
					beforeEach(done => {
						library.config.broadcasts.active = false;
						library.schema.validate = sinonSandbox.stub().callsArg(2);
						transportInstance.shared.postTransactions(query);
						done();
					});

					it('should call library.logger.debug', () => {
						return expect(
							library.logger.debug.calledWith(
								'Receiving transactions disabled by user through config.json'
							)
						).to.be.true;
					});

					it('should not call library.schema.validate; function should return before', () => {
						return expect(library.schema.validate.called).to.be.false;
					});
				});

				describe('when library.schema.validate succeeds', () => {
					beforeEach(done => {
						query = {
							transactions: transactionsList,
							nonce: validNonce,
							extraLogMessage: 'This is a log message',
						};
						__private.receiveTransactions = sinonSandbox.stub();
						transportInstance.shared.postTransactions(query);
						done();
					});

					it('should call __private.receiveTransactions with query.transaction, query.peer and query.extraLogMessage as arguments', () => {
						return expect(
							__private.receiveTransactions.calledWith(
								query.transactions,
								validNonce,
								query.extraLogMessage
							)
						).to.be.true;
					});
				});

				describe('when library.schema.validate fails', () => {
					let validateErr;

					beforeEach(done => {
						validateErr = new Error('Transaction query did not match schema');
						validateErr.code = 'INVALID_FORMAT';

						library.schema.validate = sinonSandbox
							.stub()
							.callsArgWith(2, [validateErr]);
						transportInstance.shared.postTransactions(query);
						done();
					});

					it('should invoke callback with error = null and result = {success: false, message: message}', () => {
						expect(error).to.equal(null);
						expect(result)
							.to.have.property('success')
							.which.equals(false);
						return expect(result)
							.to.have.property('message')
							.which.is.a('string');
					});
				});
			});
		});

		describe('Transport.prototype.internal', () => {
			let query;

			describe('updatePeer', () => {
				beforeEach(done => {
					query = {
						updateType: Rules.UPDATES.INSERT,
						peer: peerMock,
					};
					transportInstance.internal.updatePeer(query, err => {
						error = err;
						done();
					});
				});

				it('should call __private.checkInternalAccess with query', () => {
					return expect(__private.checkInternalAccess.calledWith(query)).to.be
						.true;
				});

				describe('when __private.checkInternalAccess fails', () => {
					let validateErr;

					beforeEach(done => {
						validateErr = 'Query did not match schema';
						query = {
							updateType: Rules.UPDATES.INSERT,
							peer: peerMock,
						};
						__private.checkInternalAccess = sinonSandbox
							.stub()
							.callsArgWith(1, validateErr);
						transportInstance.internal.updatePeer(query, err => {
							error = err;
							done();
						});
					});

					it('should call callback wit error = err', () => {
						return expect(error).to.equal(validateErr);
					});
				});

				describe('when __private.checkInternalAccess succeeds', () => {
					describe('updateResult', () => {
						describe('when query.updateType = 0 (insert)', () => {
							it('should call modules.peers.update with query.peer', () => {
								return expect(modules.peers.update.calledWith(query.peer)).to.be
									.true;
							});
						});

						describe('when query.updateType = 1 (remove)', () => {
							beforeEach(done => {
								query = {
									updateType: Rules.UPDATES.REMOVE,
									peer: peerMock,
								};
								// modules.peers.remove = sinonSandbox.stub().returns(true);
								__private.checkInternalAccess = sinonSandbox.stub().callsArg(1);
								transportInstance.internal.updatePeer(query, err => {
									error = err;
									done();
								});
							});

							it('should call modules.peers.remove with query.peer', () => {
								return expect(modules.peers.remove.calledWith(query.peer)).to.be
									.true;
							});
						});
					});

					describe('when updateResult !== true', () => {
						const errorCode = 4102;
						beforeEach(done => {
							query = {
								updateType: Rules.UPDATES.REMOVE,
								peer: peerMock,
							};
							modules.peers.remove = sinonSandbox.stub().returns(errorCode);
							__private.checkInternalAccess = sinonSandbox.stub().callsArg(1);
							transportInstance.internal.updatePeer(query, err => {
								error = err;
								done();
							});
						});

						it('should call callback with error = new PeerUpdateError(updateResult, "Request is made on the wrong network")', () => {
							expect(error)
								.to.have.property('code')
								.which.equals(errorCode);
							expect(error)
								.to.have.property('message')
								.which.equals('Request is made on the wrong network');
							return expect(error).to.have.property('description');
						});
					});

					describe('when updateResult = true', () => {
						it('should call callback with error = null', () => {
							return expect(error).to.equal(null);
						});
					});
				});
			});
		});
	});
});<|MERGE_RESOLUTION|>--- conflicted
+++ resolved
@@ -391,13 +391,8 @@
 			});
 
 			describe('when options.nonce is defined', () => {
-<<<<<<< HEAD
-				var removeSpy;
-				var auxValidNonce;
-=======
 				let removeSpy;
-				let validNonce;
->>>>>>> ef1a7c56
+				let auxValidNonce;
 
 				beforeEach(done => {
 					removeSpy = sinonSandbox.spy();
@@ -1011,15 +1006,9 @@
 			}
 
 			blocksList = [];
-<<<<<<< HEAD
-			for (var j = 0; j < 10; j++) {
-				var auxBlock = new Block();
+			for (let j = 0; j < 10; j++) {
+				const auxBlock = new Block();
 				blocksList.push(auxBlock);
-=======
-			for (let j = 0; j < 10; j++) {
-				const block = new Block();
-				blocksList.push(block);
->>>>>>> ef1a7c56
 			}
 
 			transportInstance = new TransportModule((err, transportSelf) => {
@@ -1691,11 +1680,7 @@
 			});
 
 			describe('postBlock', () => {
-<<<<<<< HEAD
-				var postBlockQuery;
-=======
-				let query;
->>>>>>> ef1a7c56
+				let postBlockQuery;
 
 				beforeEach(done => {
 					postBlockQuery = {
@@ -2123,11 +2108,7 @@
 			});
 
 			describe('getSignatures', () => {
-<<<<<<< HEAD
-				var getSignaturesReq;
-=======
-				let req;
->>>>>>> ef1a7c56
+				let getSignaturesReq;
 
 				beforeEach(done => {
 					getSignaturesReq = {};
